// Copyright (c) Microsoft Corporation. All rights reserved.
// Licensed under the MIT License.

#include "core/framework/graph_partitioner.h"

#include <cassert>
#include <functional>

#include "core/framework/compute_capability.h"
#include "core/framework/execution_providers.h"
#include "core/framework/func_kernel.h"
#include "core/framework/kernel_lookup.h"
#include "core/framework/kernel_registry_manager.h"
#include "core/framework/kernel_registry.h"
#include "core/graph/function.h"
#include "core/graph/graph_viewer.h"

// uncomment this line to count non-CUDA ops in ONNX domain
// #define COUNT_NON_CUDA_OPS

#ifdef COUNT_NON_CUDA_OPS
class NonCudaOps {
 public:
  ~NonCudaOps() {
    printf("Non-CUDA ops:\n");
    for (auto i : map_) {
      printf("%s: %d\n", i.first.c_str(), i.second);
    }
  }

  void AddOp(const std::string& name) {
    if (map_.count(name))
      map_.at(name)++;
    else
      map_.insert({name, 1});
  }

 private:
  std::map<std::string, int> map_;
};

NonCudaOps non_cuda;
#endif

namespace onnxruntime {
using namespace layout_transformation;

namespace {

// contains some common parameters used by the partitioning helper functions
struct PartitionParams {
  std::reference_wrapper<Graph> graph;
#if !defined(ORT_MINIMAL_BUILD) || defined(ORT_EXTENDED_MINIMAL_BUILD)
  std::reference_wrapper<FuncManager> func_mgr;
  std::reference_wrapper<KernelRegistry> fused_kernel_registry;
  std::reference_wrapper<int> fused_node_unique_id;
<<<<<<< HEAD
  std::reference_wrapper<const TransformLayoutFunction> transform_layout_function;
  std::reference_wrapper<const DebugGraphFn> debug_graph_fn;
=======
  std::reference_wrapper<const layout_transformation::TransformLayoutFunction> transform_layout_function;
  std::reference_wrapper<const layout_transformation::DebugGraphFn> debug_graph_fn;
>>>>>>> a0af8ed2
#endif  // !defined(ORT_MINIMAL_BUILD) || defined(ORT_EXTENDED_MINIMAL_BUILD)
};
}  // namespace

#if !defined(ORT_MINIMAL_BUILD) || defined(ORT_EXTENDED_MINIMAL_BUILD)

// minimal KernelDef based on MetaDef instead of a Function based node
static void BuildFusedKernelDef(KernelDefBuilder& builder, const IndexedSubGraph::MetaDef& metadef,
                                const std::string& provider_type) {
  builder.SetName(metadef.name)
      .SetDomain(metadef.domain)
      .SinceVersion(metadef.since_version)
      .Provider(provider_type);
}

/// <summary>
/// Check if a node can be placed on a specific provider. If yes, then set the nodes execution provider.
/// Do nothing if the node is already assigned.
/// </summary>
/// <param name="graph">Graph in question.</param>
/// <param name="capability">Indexed subgraph which needs to be assigned</param>
/// <param name="provider_type">The EP to assign the Indexed subgraph to</param>
static bool TryAssignNodes(Graph& graph, const IndexedSubGraph& capability,
                           const std::string& provider_type) {
  // Before assigning the ep to any node, first walk through all the nodes and ensure
  // none of the nodes have already been assigned. If a node is assigned, simply return.
  for (auto node_index : capability.nodes) {
    const auto* node = graph.GetNode(node_index);
    if ((nullptr == node) ||
        (!node->GetExecutionProviderType().empty() && node->GetExecutionProviderType() != provider_type)) {
      return false;
    }
  }

  for (auto node_index : capability.nodes) {
    auto* node = graph.GetNode(node_index);
    node->SetExecutionProviderType(provider_type);
  }

  return true;
}

#endif  // !defined(ORT_MINIMAL_BUILD) || defined(ORT_EXTENDED_MINIMAL_BUILD)

static bool TryAssignSingleNode(Graph& graph,
                                const IndexedSubGraph& indexed_sub_graph,
                                const std::string& provider_type) {
  // The provider can run a single node in the <graph> if not using meta-defs.
  // A fused kernel is not supported in this case.
  assert(indexed_sub_graph.GetMetaDef() == nullptr && indexed_sub_graph.nodes.size() == 1);

  auto* node = graph.GetNode(indexed_sub_graph.nodes[0]);
  if (nullptr != node && node->GetExecutionProviderType().empty()) {
    // The node was not fused or assigned. Assign it to <provider_type>.
    node->SetExecutionProviderType(provider_type);
    return true;
  }

  return false;
}

namespace {
struct GetCapabilityForEPParams {
  std::reference_wrapper<Graph> graph;
  std::reference_wrapper<const KernelRegistryManager> kernel_registry_mgr;
  std::reference_wrapper<IExecutionProvider> current_ep;
  std::reference_wrapper<std::vector<std::unique_ptr<ComputeCapability>>> capabilities;

#if !defined(ORT_MINIMAL_BUILD) || defined(ORT_EXTENDED_MINIMAL_BUILD)
  GraphPartitioner::Mode mode;
<<<<<<< HEAD
  std::reference_wrapper<const TransformLayoutFunction> transform_layout;
  std::reference_wrapper<const DebugGraphFn> debug_graph_fn;
=======
  std::reference_wrapper<const layout_transformation::TransformLayoutFunction> transform_layout;
  std::reference_wrapper<const layout_transformation::DebugGraphFn> debug_graph_fn;
>>>>>>> a0af8ed2
#endif  // !defined(ORT_MINIMAL_BUILD) || defined(ORT_EXTENDED_MINIMAL_BUILD)
};
}  // namespace

static Status GetCapabilityForEP(const GetCapabilityForEPParams& params) {
  auto& current_ep = params.current_ep.get();
  const auto& ep_type = current_ep.Type();

#if !defined(ORT_MINIMAL_BUILD) || defined(ORT_EXTENDED_MINIMAL_BUILD)
  if (current_ep.GetPreferredLayout() == DataLayout::NHWC && !params.transform_layout.get()) {
    LOGS_DEFAULT(WARNING) << ep_type << " cannot be used with this model due to its ONNX opset not being supported by "
                                        "the layout transformer.";
    return Status::OK();
  }
#endif  // !defined(ORT_MINIMAL_BUILD) || defined(ORT_EXTENDED_MINIMAL_BUILD)

  auto get_capabilities = [](const IExecutionProvider& ep,
                             const GraphViewer& graph_viewer,
                             const IExecutionProvider::IKernelLookup& kernel_lookup) {
    auto capabilities = ep.GetCapability(graph_viewer, kernel_lookup);

    // In theory an EP could return an empty capability. Remove those.
    capabilities.erase(std::remove_if(capabilities.begin(), capabilities.end(),
                                      [](const std::unique_ptr<ComputeCapability>& capability) {
                                        return !capability || !capability->sub_graph;
                                      }),
                       capabilities.end());

    return capabilities;
  };

  const auto& kernel_registry_mgr = params.kernel_registry_mgr.get();
  const auto kernel_registries_for_ep = kernel_registry_mgr.GetKernelRegistriesByProviderType(ep_type);
  const KernelLookup kernel_lookup{ep_type,
                                   kernel_registries_for_ep,
                                   kernel_registry_mgr.GetKernelTypeStrResolver()};

  auto& graph = params.graph.get();
  auto& capabilities = params.capabilities.get();

  {
    const GraphViewer graph_viewer(graph);
    capabilities = get_capabilities(current_ep, graph_viewer, kernel_lookup);

    if (capabilities.empty()) {
      return Status::OK();
    }
  }

#if !defined(ORT_MINIMAL_BUILD) || defined(ORT_EXTENDED_MINIMAL_BUILD)
  // Run layout transformation for all EPs.
  // For an EP that wants NHWC this will wrap layout sensitive nodes with Transpose nodes first.
  // In both NCHW and NHWC EPs the EP specific transpose optimization is run last to optimize
  // transposes for nodes assigned to the EP or unassigned nodes. This allows things like the
  // EP aware Resize handling to be run.
  if (params.mode != GraphPartitioner::Mode::kAssignOnly && params.transform_layout.get()) {
    for (auto& capability : capabilities) {
      TryAssignNodes(graph, *capability->sub_graph, ep_type);
    }

    const NodeIndex first_new_node = graph.MaxNodeIndex();

    // Perform layout transformation on the specific EP assigned graph
    bool modified = false;
    ORT_RETURN_IF_ERROR(params.transform_layout(graph, modified, current_ep, params.debug_graph_fn));

    // It is possible some new nodes are introduced during transformation. These nodes can be either existing nodes
    // which are reconstructed to update domain or completely new nodes which are necessary for layout transformation.
    // we always give GetCapability the second call as long as capabilities is not empty. GetCapability have different
    // behaviors for first/second call, the first call only tag those nodes supported by this EP and then
    // assigned by `AssignNodes`, the second call will do some node processing and
    // node fusion whenever ops were layout-sensitive or not.
    // So we are calling GetCapability twice here to make things simple and finish the following procedures;
    // 1. To process new nodes introduced by transform_layout function.
    // 2. To do Op-fusion and graph optimization
    // 3. QDQ node-group fusion

    const NodeIndex end_node = graph.MaxNodeIndex();

    capabilities.clear();

    const GraphViewer graph_viewer(graph);
    capabilities = get_capabilities(current_ep, graph_viewer, kernel_lookup);

    // all nodes with an index >= first_new_node with domain of kMSInternalNHWCDomain should be in the capabilities
    InlinedHashSet<NodeIndex> new_nodes_in_capabilities;
    for (const auto& capability : capabilities) {
      for (auto node_index : capability->sub_graph->nodes) {
        if (node_index >= first_new_node) {
          new_nodes_in_capabilities.insert(node_index);
        }
      }
    }

    for (NodeIndex idx = first_new_node; idx < end_node; ++idx) {
      const Node* node = graph.GetNode(idx);
      if (node != nullptr && node->Domain() == kMSInternalNHWCDomain) {
        if (new_nodes_in_capabilities.count(node->Index()) == 0) {
          return ORT_MAKE_STATUS(
              ONNXRUNTIME, FAIL,
              "Node '", node->Name(), "' OpType:", node->OpType(), " with domain:", kMSInternalNHWCDomain,
              " was inserted using the NHWC format as requested by ", ep_type, ", but was not selected",
              " by that EP. This means the graph is now invalid as there will not be an EP able to run the node."
              " This could be a bug in layout transformer, or in the GetCapability implementation of the EP.");
        }
      }
    }
  }
#endif  // !defined(ORT_MINIMAL_BUILD) || defined(ORT_EXTENDED_MINIMAL_BUILD)

  return Status::OK();
}

#if !defined(ORT_MINIMAL_BUILD)
/**
 * Check if a node can be placed on a specific provider.
 * Do nothing if the node is already assigned
 * \param graph
 * \param capability
 * \param kernel_registry_mgr
 * \param provider_type name of the provider to test
 * \param mode
 * \param fused_node_unique_id A counter for generating fused node names. Unique across the entire model.
 * \return Fused node. Return nullptr if there is no fuse
 */
static Node* PlaceNode(Graph& graph, const IndexedSubGraph& capability,
                       IExecutionProvider::FusionStyle fusion_style,
                       const std::string& provider_type,
                       GraphPartitioner::Mode mode,
                       int& fused_node_unique_id) {
  Node* result = nullptr;

  if (nullptr == capability.GetMetaDef()) {
    TryAssignSingleNode(graph, capability, provider_type);
  } else {
    // The <provider> can run a fused <sub_graph> in the <graph>.

    // Check whether any node in the <sub_graph> was already assigned. If so it cannot be stolen as assignment is done
    // in order of EP priority
    bool sub_graph_available_for_assignment = true;
    if (mode != GraphPartitioner::Mode::kAssignOnly) {
      // if mode is kAssignOnly we want all nodes that can _potentially_ be taken by compiling EPs to be assigned,
      // so that we aggregate the nodes covered and ensure the original nodes remain in the ORT format model by
      // preventing level 2 and 3 optimizers from changing them. optimizers check the EP the node is assigned to
      // and only make changes if the EP is on the optimizer's list of supported EPs. an EP that compiles nodes
      // should never be on those lists.
      //
      // when the ORT format model is loaded we will process it normally with EP priority being applied for
      // whichever EPs are enabled at the time.
      //
      // e.g. an Android NNAPI EP may take different/overlapping nodes to a iOS CoreML EP.
      // We want the ORT format model to be able to be run as efficiently as possible on either platform,
      // so we want all the nodes that either may take to be preserved. If we did not do this we would
      // need to create one ORT format model for Android and one for iOS.
      for (auto node_index : capability.nodes) {
        const auto* node = graph.GetNode(node_index);
        if ((nullptr == node) ||
            (!node->GetExecutionProviderType().empty() && node->GetExecutionProviderType() != provider_type)) {
          // The node was fused or assigned, so that the whole sub-graph will not be assigned to this <provider>
          // The assumption is that this <provider> can only run the sub-graph as a whole unit.
          sub_graph_available_for_assignment = false;
          break;
        }
      }
    }

    if (sub_graph_available_for_assignment) {
      if (mode == GraphPartitioner::Mode::kNormal) {
        std::ostringstream oss;
        oss << provider_type << "_" << capability.GetMetaDef()->name << "_" << fused_node_unique_id++;
        std::string node_name = oss.str();

        Node* fused_node = nullptr;
        if (fusion_style == IExecutionProvider::FusionStyle::Function) {
          fused_node = &graph.FuseSubGraph(capability, node_name);
        } else {
          // create a fused node without copying everything to a Function body. The IndexedSubGraph will be passed
          // through to Compile via a filtered GraphViewer.
          fused_node = &graph.BeginFuseSubGraph(capability, node_name);
        }

        fused_node->SetExecutionProviderType(provider_type);

        result = fused_node;
      } else {
        // assign the nodes in the indexed subgraph to the current EP so that level 2+ optimizers will not change them.
        // This is used when exporting an ORT format model to maintain the original nodes and re-do the fusion
        // at runtime. The original nodes provide a fallback if fewer nodes can be fused at runtime due to device
        // capabilities.
        for (auto node_index : capability.nodes) {
          auto* node = graph.GetNode(node_index);
          if (node != nullptr) {
            node->SetExecutionProviderType(provider_type);
          }
        }
      }
    }
  }

  return result;
}

// for the current EP, recursively iterate through the Graph and any nested subgraphs (recursion is bottom-up).
// assign any nodes to the EP that are currently unassigned, and that the EP can handle.
static Status PartitionOnnxFormatModelImpl(Graph& graph, FuncManager& func_mgr,
                                           KernelRegistryManager& kernel_registry_mgr,
                                           KernelRegistry& fused_kernel_registry,
                                           IExecutionProvider& current_ep,
                                           GraphPartitioner::Mode mode,
                                           int& fused_node_unique_id,
<<<<<<< HEAD
                                           const TransformLayoutFunction& transform_layout_function,
                                           const DebugGraphFn& debug_graph_fn) {
=======
                                           const layout_transformation::TransformLayoutFunction& transform_layout_fn,
                                           const layout_transformation::DebugGraphFn& debug_graph_fn) {
>>>>>>> a0af8ed2
  // handle testing edge case where optimizers or constant lifting results in graph with no nodes.
  // doing it here saves all providers checking for this in GetCapability
  if (graph.NumberOfNodes() == 0) {
    return Status::OK();
  }

  // recurse into nested graphs first to partition bottom up.
  for (auto& node : graph.Nodes()) {
    for (auto& entry : node.GetAttributeNameToMutableSubgraphMap()) {
      Graph* subgraph = entry.second;
      // we pass through the FuncManager from the top level graph
      ORT_RETURN_IF_ERROR(PartitionOnnxFormatModelImpl(*subgraph, func_mgr, kernel_registry_mgr,
                                                       fused_kernel_registry, current_ep, mode, fused_node_unique_id,
                                                       transform_layout_fn, debug_graph_fn));
    }
  }

  // If an execution provider returns the capability that it can run a sub-graph,
  // onnxruntime will fuse the sub-graph into a function node. For compilation
  // based execution providers (one which needs to compile graph at runtime.
  // Indicated by need_compile flag), onnxruntime will invoke the "Compile" method
  // to get compiled binary. There are two mode of compile, one is return the entry
  // point to the compiled binary directly, another is export the compiled binary to
  // shared library for future reuse.

  // TODO: when the graph contains a function node, and user passes in the dll which could
  // run the function by SessionOption, we should create a function kernel for it and
  // delegate the compute to the functions inside the dlls.
  std::vector<std::unique_ptr<ComputeCapability>> capabilities;
  const auto get_capability_params = GetCapabilityForEPParams{
      std::ref(graph),
      std::cref(kernel_registry_mgr),
      std::ref(current_ep),
      std::ref(capabilities),
      mode,
      std::cref(transform_layout_fn),
      std::cref(debug_graph_fn)};

  ORT_RETURN_IF_ERROR(GetCapabilityForEP(get_capability_params));
  if (capabilities.empty()) {
    return Status::OK();
  }

  const std::string& type = current_ep.Type();
  auto fusion_style = current_ep.GetFusionStyle();
  std::vector<Node*> nodes_to_compile;

  // The fused node may map to an existing kernel, so it is fused but doesn't need to be compiled
  // But we still need to finalize the graph fusion for those nodes.
  std::vector<Node*> nodes_to_complete_fuse;
  std::vector<std::unique_ptr<ComputeCapability>> capabilities_to_complete_fuse;

  // filter out the ComputeCapability instances that do not need compiling so we have a std::vector that's 1:1 with
  // nodes_to_compile.
  std::vector<std::unique_ptr<ComputeCapability>> capabilities_to_compile;
  capabilities_to_compile.reserve(std::count_if(capabilities.cbegin(), capabilities.cend(),
                                                [](const std::unique_ptr<ComputeCapability>& entry) {
                                                  return entry != nullptr &&
                                                         entry->sub_graph != nullptr &&
                                                         entry->sub_graph->GetMetaDef() != nullptr;
                                                }));
  for (auto& capability : capabilities) {
    Node* n = PlaceNode(graph, *capability->sub_graph, fusion_style, type, mode, fused_node_unique_id);
    if (n != nullptr) {
      // searching in kernel registries, if no kernel registered for the fused_node, use compile approach
      if (!KernelRegistryManager::HasImplementationOf(kernel_registry_mgr, *n, type)) {
        nodes_to_compile.push_back(n);
        capabilities_to_compile.push_back(std::move(capability));
      } else {
        // there is a predefined kernel for the fused node. doesn't need compile, but need to complete the fusing.
        nodes_to_complete_fuse.push_back(n);
        capabilities_to_complete_fuse.push_back(std::move(capability));
      }
    }
  }

  // NOTE: if mode_ is kAssignOnly, nodes_to_compile will be empty at this point due to logic in PlaceNode
  // even with single node, EP might still want to compile it.
  // for example, it want to JIT an optimized kernel for LSTM with a given shape.
  if (!nodes_to_compile.empty()) {
    std::vector<NodeComputeInfo> node_compute_funcs;
    // !!! The Function style fusion is deprecated.
    if (fusion_style == IExecutionProvider::FusionStyle::Function) {
      // Create a Function based node where the fused nodes have a new Graph instance.
      return ORT_MAKE_STATUS(ONNXRUNTIME, FAIL, type, "The Function Style fusion is deprecated.");
    } else {
      // temporary storage for the GraphViewer for each IndexedSubGraph
      std::vector<std::unique_ptr<GraphViewer>> viewers;
      viewers.reserve(nodes_to_compile.size());
      std::vector<IExecutionProvider::FusedNodeAndGraph> nodes_and_viewers;
      nodes_and_viewers.reserve(nodes_to_compile.size());

      for (size_t j = 0, end = nodes_to_compile.size(); j < end; j++) {
        auto* node = nodes_to_compile[j];
        const auto& cur_capability = *capabilities_to_compile[j];
        viewers.push_back(std::make_unique<GraphViewer>(graph, *cur_capability.sub_graph));
        nodes_and_viewers.push_back(IExecutionProvider::FusedNodeAndGraph{*node, *viewers.back()});
      }

      ORT_RETURN_IF_ERROR(current_ep.Compile(nodes_and_viewers, node_compute_funcs));

      if (node_compute_funcs.size() != nodes_to_compile.size()) {
        return ORT_MAKE_STATUS(ONNXRUNTIME, FAIL, type, " did not return correct number of compiled functions");
      }

      for (size_t j = 0, end = nodes_to_compile.size(); j < end; j++) {
        auto* node = nodes_to_compile[j];

        ORT_RETURN_IF_ERROR(func_mgr.AddFuncInfo(node->Name(), std::move(node_compute_funcs[j])));

        const auto& cur_capability = capabilities_to_compile[j];
        const IndexedSubGraph& indexed_sub_graph = *cur_capability->sub_graph;
        const IndexedSubGraph::MetaDef& metadef = *indexed_sub_graph.GetMetaDef();

        // create the func kernel for the name in the MetaDef. this is also the node name and that name that will
        // used as the key in the FuncManager entry. We need the registry to own the KernelCreateInfo that is
        // used by SessionState
        KernelDefBuilder builder;
        BuildFusedKernelDef(builder, metadef, type);
        ORT_RETURN_IF_ERROR(fused_kernel_registry.Register(
            builder,
            [](FuncManager& func_mgr, const OpKernelInfo& info, std::unique_ptr<OpKernel>& out) -> Status {
              return FunctionKernel::Create(func_mgr, info, out);
            }));

        // now that we're done compiling we can remove the original nodes from the Graph and wire in the new one
        graph.FinalizeFuseSubGraph(indexed_sub_graph, *node);
      }
    }
  }

  if (!nodes_to_complete_fuse.empty()) {
    for (size_t j = 0, end = nodes_to_complete_fuse.size(); j < end; j++) {
      auto* node = nodes_to_complete_fuse[j];

      const auto& cur_capability = capabilities_to_complete_fuse[j];
      const IndexedSubGraph& indexed_sub_graph = *cur_capability->sub_graph;

      // now that we're done compiling we can remove the original nodes from the Graph and wire in the new one
      graph.FinalizeFuseSubGraph(indexed_sub_graph, *node);
    }
  }

  // if this is the main graph call Resolve to put the Graph back into a guaranteed good state
  // TODO: Graph::FuseSubGraph and Graph::FinalizeFuseSubGraph should now create valid edges so this call to
  // Graph::Resolve should not be required. Need to test to validate that, especially if node being fused
  // was a control flow node with its own subgraph as more than just the edges may need updating.
  if (!graph.IsSubgraph()) {
    ORT_RETURN_IF_ERROR(graph.Resolve());
  }

  // For some cases, like fp16 on cpu, right now we don't have any kernel support that.
  // But we will insert cast op to run the model, so skip the error checking here.
  // If after graph transform phase, the node still not assigned, we will report error
  // during kernel creation phase.
#ifdef COUNT_NON_CUDA_OPS
  for (auto& node : graph.Nodes()) {
    if (node.GetExecutionProviderType() != kCudaExecutionProvider &&
        node.Domain() != kMLDomain &&
        node.Domain() != kMSDomain)
      non_cuda.AddOp(node.OpType());
  }
#endif

  return Status::OK();
}

// expand any nodes that have an ONNX function definition but no matching ORT kernel
static Status InlineNodes(Graph& graph, bool& modified_graph) {
  // recurse into nested graphs first so we process from bottom up
  for (auto& node : graph.Nodes()) {
    for (auto& entry : node.GetAttributeNameToMutableSubgraphMap()) {
      Graph* subgraph = entry.second;
      ORT_RETURN_IF_ERROR(InlineNodes(*subgraph, modified_graph));
    }
  }

  // See if the node with no provider can be inlined. If one such nodes can be
  // successfully inlined, we re-run the partitioner on the modified graph.
  // NOTE: Inlining the function will change the nodes in the Graph instance, so we can't do that while iterating
  // using graph.Nodes().
  std::vector<Node*> nodes_to_inline;
  for (auto& node : graph.Nodes()) {
    if (node.GetExecutionProviderType().empty() && node.CanBeInlined()) {
      nodes_to_inline.push_back(&node);
    }
  }

  for (auto* node : nodes_to_inline) {
    ORT_RETURN_IF_ERROR(graph.InlineFunction(*node));
    modified_graph = true;
  }

  return Status::OK();
}

static Status PartitionOnnxFormatModel(const PartitionParams& partition_params, GraphPartitioner::Mode mode,
                                       const ExecutionProviders& execution_providers,
                                       KernelRegistryManager& kernel_registry_manager) {
  bool modified_graph = false;

  auto& graph = partition_params.graph.get();
  auto& func_mgr = partition_params.func_mgr.get();
  auto& fused_kernel_registry = partition_params.fused_kernel_registry.get();
  auto& fused_node_unique_id = partition_params.fused_node_unique_id.get();
  const auto& transform_layout_function = partition_params.transform_layout_function;

  do {
    // process full graph with each EP
    for (const auto& ep : execution_providers) {
      ORT_RETURN_IF_ERROR(PartitionOnnxFormatModelImpl(graph, func_mgr, kernel_registry_manager,
                                                       fused_kernel_registry, *ep, mode, fused_node_unique_id,
                                                       transform_layout_function,
                                                       partition_params.debug_graph_fn));
    }

    // expand any nodes that have an ONNX function definition but no matching ORT kernel.
    modified_graph = false;
    ORT_RETURN_IF_ERROR(InlineNodes(graph, modified_graph));

    // Resolve and rerun graph partitioning and inlining if there was a change
    if (modified_graph) {
      ORT_RETURN_IF_ERROR(graph.Resolve());
    }
  } while (modified_graph);

  return Status::OK();
}

#endif  // !defined(ORT_MINIMAL_BUILD)

static Status PartitionOrtFormatModelImpl(const PartitionParams& partition_params,
                                          KernelRegistryManager& kernel_registry_mgr,
                                          IExecutionProvider& current_ep) {
  // handle testing edge case where optimizers or constant lifting results in graph with no nodes.
  // doing it here saves all providers checking for this in GetCapability
  auto& graph = partition_params.graph.get();
  if (graph.NumberOfNodes() == 0) {
    return Status::OK();
  }

  // recurse into nested graphs first to partition bottom up.
  for (auto& node : graph.Nodes()) {
    for (auto& entry : node.GetAttributeNameToMutableSubgraphMap()) {
      auto& subgraph = *entry.second;
      PartitionParams subgraph_partition_params = partition_params;
      subgraph_partition_params.graph = std::ref(subgraph);
      ORT_RETURN_IF_ERROR(PartitionOrtFormatModelImpl(subgraph_partition_params, kernel_registry_mgr, current_ep));
    }
  }

  std::vector<std::unique_ptr<ComputeCapability>> capabilities;
  // clang-format off
  const auto get_capability_params = GetCapabilityForEPParams{
      std::ref(graph),
      std::cref(kernel_registry_mgr),
      std::ref(current_ep),
      std::ref(capabilities),
#if !defined(ORT_MINIMAL_BUILD) || defined(ORT_EXTENDED_MINIMAL_BUILD)
      GraphPartitioner::Mode::kOrtFormatLoad,
      std::cref(partition_params.transform_layout_function),
      std::cref(partition_params.debug_graph_fn),
#endif  // !defined(ORT_MINIMAL_BUILD) || defined(ORT_EXTENDED_MINIMAL_BUILD)
  };
  // clang-format on

  ORT_RETURN_IF_ERROR(GetCapabilityForEP(get_capability_params));
  if (capabilities.empty()) {
    return Status::OK();
  }

#if !defined(ORT_MINIMAL_BUILD) || defined(ORT_EXTENDED_MINIMAL_BUILD)
  struct CompilationEntry {
    std::unique_ptr<GraphViewer> viewer;
    std::reference_wrapper<Node> fused_node;
    std::reference_wrapper<const ComputeCapability> capability;
  };
  std::vector<CompilationEntry> compilation_entries;
  compilation_entries.reserve(capabilities.size());
#endif  // !defined(ORT_MINIMAL_BUILD) || defined(ORT_EXTENDED_MINIMAL_BUILD)

  const std::string& type = current_ep.Type();
  for (const auto& capability : capabilities) {
    const IndexedSubGraph& indexed_sub_graph = *capability->sub_graph;
    const IndexedSubGraph::MetaDef* metadef = indexed_sub_graph.GetMetaDef();
    if (!metadef) {
      TryAssignSingleNode(graph, indexed_sub_graph, type);
    } else {
#if !defined(ORT_MINIMAL_BUILD) || defined(ORT_EXTENDED_MINIMAL_BUILD)
      std::ostringstream oss;
      oss << type << "_" << metadef->name << "_" << partition_params.fused_node_unique_id++;
      const std::string node_name = oss.str();

      Node& fused_node = graph.BeginFuseSubGraph(indexed_sub_graph, node_name);
      fused_node.SetExecutionProviderType(type);

      // create filtered graph viewer for this set of nodes
      //
      // TODO: Could avoid the topological sort in the GraphViewer ctor by constructing from an existing
      // GraphViewer instance instead of the Graph (copying the topological order instead of recalculating).
      auto viewer = std::make_unique<GraphViewer>(graph, indexed_sub_graph);
      compilation_entries.push_back(CompilationEntry{std::move(viewer), fused_node, *capability});
#else   // !defined(ORT_MINIMAL_BUILD) || defined(ORT_EXTENDED_MINIMAL_BUILD)
      return ORT_MAKE_STATUS(ONNXRUNTIME, FAIL, "Compiling capabilities is not supported in this build.");
#endif  // !defined(ORT_MINIMAL_BUILD) || defined(ORT_EXTENDED_MINIMAL_BUILD)
    }
  }

#if !defined(ORT_MINIMAL_BUILD) || defined(ORT_EXTENDED_MINIMAL_BUILD)
  // We will compile the fused nodes one by one, and fuse the subgraph if successful.
  for (const auto& compilation_entry : compilation_entries) {
    Node& node = compilation_entry.fused_node;
    std::vector<NodeComputeInfo> single_node_compute_func;
    ORT_RETURN_IF_ERROR(current_ep.Compile({IExecutionProvider::FusedNodeAndGraph{node, *compilation_entry.viewer}},
                                           single_node_compute_func));

    ORT_RETURN_IF(single_node_compute_func.empty(), "single_node_compute_func should have 1 element.");
    auto& func_mgr = partition_params.func_mgr.get();
    ORT_RETURN_IF_ERROR(func_mgr.AddFuncInfo(node.Name(), std::move(single_node_compute_func[0])));

    const ComputeCapability& cur_capability = compilation_entry.capability;
    const IndexedSubGraph& indexed_sub_graph = *cur_capability.sub_graph;
    const IndexedSubGraph::MetaDef& metadef = *indexed_sub_graph.GetMetaDef();

    KernelDefBuilder builder;
    BuildFusedKernelDef(builder, metadef, type);
    auto kernel_def = builder.Build();

    auto& fused_kernel_registry = partition_params.fused_kernel_registry.get();
    ORT_RETURN_IF_ERROR(fused_kernel_registry.Register(
        KernelCreateInfo(
            std::move(kernel_def),
            [](FuncManager& func_mgr, const OpKernelInfo& info, std::unique_ptr<OpKernel>& out) -> Status {
              return FunctionKernel::Create(func_mgr, info, out);
            })));

    // now that we're done compiling we can remove the original nodes from the Graph and wire in the new one
    graph.FinalizeFuseSubGraph(indexed_sub_graph, node);
  }
#endif  // !defined(ORT_MINIMAL_BUILD) || defined(ORT_EXTENDED_MINIMAL_BUILD)

  return Status::OK();
}

// Simplified partitioning where custom EPs may produce compiled nodes.
static Status PartitionOrtFormatModel(const PartitionParams& partition_params,
                                      const ExecutionProviders& execution_providers,
                                      KernelRegistryManager& kernel_registry_manager) {
  // process full graph with each EP
  for (const auto& ep : execution_providers) {
    ORT_RETURN_IF_ERROR(PartitionOrtFormatModelImpl(partition_params, kernel_registry_manager, *ep));
  }

  return Status::OK();
}

Status GraphPartitioner::Partition(Graph& graph, FuncManager& func_mgr,
<<<<<<< HEAD
                                   const TransformLayoutFunction& transform_layout_function,
                                   Mode mode,
                                   const DebugGraphFn& debug_graph_fn) const {
=======
                                   const layout_transformation::TransformLayoutFunction& transform_layout_function,
                                   Mode mode,
                                   const layout_transformation::DebugGraphFn& debug_graph_fn) const {
>>>>>>> a0af8ed2
  // It is a greedy partitioning algorithm per provider preferences user provided when calling ONNX RUNTIME right now.
  // 1. Execution providers' capabilities are checked one by one.
  // 2. All sub-graphs that an execution provider returns will be assigned to it if it's not assigned yet.
  //    NOTE: A 'sub-graph' is a subset of nodes within the current Graph instance.
  //          The control flow nodes have nested Graph instance/s which are also called subgraphs,
  //          but are completely separate Graph instances and not a subset of nodes within a single Graph instance.
  // 3. CPU execution provider is expected to be able to run any node and is the last one in execution provider
  //    preference.
  if (providers_.Empty()) {
    return ORT_MAKE_STATUS(ONNXRUNTIME, INVALID_ARGUMENT, "No provider specified.");
  }

#if !defined(ORT_MINIMAL_BUILD) || defined(ORT_EXTENDED_MINIMAL_BUILD)
  // fused_kernel_registry is preparing the kernels created on the fly for fused sub graph.
  // It is only visible for current session.
  std::shared_ptr<KernelRegistry> fused_kernel_registry = std::make_shared<KernelRegistry>();

  // we make sure each fused node name is unique across the entire model for clarity
  int fused_node_unique_id = 0;

  PartitionParams partition_params{
      std::ref(graph),
      std::ref(func_mgr),
      std::ref(*fused_kernel_registry),
      std::ref(fused_node_unique_id),
      std::cref(transform_layout_function),
      std::cref(debug_graph_fn),
  };

#else  // !defined(ORT_MINIMAL_BUILD) || defined(ORT_EXTENDED_MINIMAL_BUILD)

  ORT_UNUSED_PARAMETER(func_mgr);
  ORT_UNUSED_PARAMETER(transform_layout_function);
  ORT_UNUSED_PARAMETER(debug_graph_fn);
  PartitionParams partition_params{
      std::ref(graph),
  };

#endif  // !defined(ORT_MINIMAL_BUILD) || defined(ORT_EXTENDED_MINIMAL_BUILD)

  if (mode == Mode::kNormal || mode == Mode::kAssignOnly) {
#if !defined(ORT_MINIMAL_BUILD)
    ORT_RETURN_IF_ERROR(PartitionOnnxFormatModel(partition_params, mode,
                                                 providers_, kernel_registry_mgr_));
#else
    return ORT_MAKE_STATUS(ONNXRUNTIME, FAIL, "ONNX models are not supported in this build.");
#endif  //! defined(ORT_MINIMAL_BUILD)
  } else {
    ORT_RETURN_IF_ERROR(PartitionOrtFormatModel(partition_params,
                                                providers_, kernel_registry_mgr_));
  }

#if !defined(ORT_MINIMAL_BUILD) || defined(ORT_EXTENDED_MINIMAL_BUILD)
  if (!fused_kernel_registry->IsEmpty()) {
    kernel_registry_mgr_.RegisterKernelRegistry(fused_kernel_registry);
  }
#endif  // !defined(ORT_MINIMAL_BUILD) || defined(ORT_EXTENDED_MINIMAL_BUILD)

  return Status::OK();
}

}  // namespace onnxruntime<|MERGE_RESOLUTION|>--- conflicted
+++ resolved
@@ -43,7 +43,6 @@
 #endif
 
 namespace onnxruntime {
-using namespace layout_transformation;
 
 namespace {
 
@@ -54,13 +53,8 @@
   std::reference_wrapper<FuncManager> func_mgr;
   std::reference_wrapper<KernelRegistry> fused_kernel_registry;
   std::reference_wrapper<int> fused_node_unique_id;
-<<<<<<< HEAD
-  std::reference_wrapper<const TransformLayoutFunction> transform_layout_function;
-  std::reference_wrapper<const DebugGraphFn> debug_graph_fn;
-=======
   std::reference_wrapper<const layout_transformation::TransformLayoutFunction> transform_layout_function;
   std::reference_wrapper<const layout_transformation::DebugGraphFn> debug_graph_fn;
->>>>>>> a0af8ed2
 #endif  // !defined(ORT_MINIMAL_BUILD) || defined(ORT_EXTENDED_MINIMAL_BUILD)
 };
 }  // namespace
@@ -131,13 +125,8 @@
 
 #if !defined(ORT_MINIMAL_BUILD) || defined(ORT_EXTENDED_MINIMAL_BUILD)
   GraphPartitioner::Mode mode;
-<<<<<<< HEAD
-  std::reference_wrapper<const TransformLayoutFunction> transform_layout;
-  std::reference_wrapper<const DebugGraphFn> debug_graph_fn;
-=======
   std::reference_wrapper<const layout_transformation::TransformLayoutFunction> transform_layout;
   std::reference_wrapper<const layout_transformation::DebugGraphFn> debug_graph_fn;
->>>>>>> a0af8ed2
 #endif  // !defined(ORT_MINIMAL_BUILD) || defined(ORT_EXTENDED_MINIMAL_BUILD)
 };
 }  // namespace
@@ -348,13 +337,8 @@
                                            IExecutionProvider& current_ep,
                                            GraphPartitioner::Mode mode,
                                            int& fused_node_unique_id,
-<<<<<<< HEAD
-                                           const TransformLayoutFunction& transform_layout_function,
-                                           const DebugGraphFn& debug_graph_fn) {
-=======
                                            const layout_transformation::TransformLayoutFunction& transform_layout_fn,
                                            const layout_transformation::DebugGraphFn& debug_graph_fn) {
->>>>>>> a0af8ed2
   // handle testing edge case where optimizers or constant lifting results in graph with no nodes.
   // doing it here saves all providers checking for this in GetCapability
   if (graph.NumberOfNodes() == 0) {
@@ -712,15 +696,9 @@
 }
 
 Status GraphPartitioner::Partition(Graph& graph, FuncManager& func_mgr,
-<<<<<<< HEAD
-                                   const TransformLayoutFunction& transform_layout_function,
-                                   Mode mode,
-                                   const DebugGraphFn& debug_graph_fn) const {
-=======
                                    const layout_transformation::TransformLayoutFunction& transform_layout_function,
                                    Mode mode,
                                    const layout_transformation::DebugGraphFn& debug_graph_fn) const {
->>>>>>> a0af8ed2
   // It is a greedy partitioning algorithm per provider preferences user provided when calling ONNX RUNTIME right now.
   // 1. Execution providers' capabilities are checked one by one.
   // 2. All sub-graphs that an execution provider returns will be assigned to it if it's not assigned yet.
