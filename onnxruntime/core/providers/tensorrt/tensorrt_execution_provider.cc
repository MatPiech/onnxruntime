--- conflicted
+++ resolved
@@ -19,7 +19,7 @@
 #include <limits>
 #include <map>
 #include <memory>
-//TODO: find a better way to share this
+// TODO: find a better way to share this
 #include "core/providers/cuda/cuda_stream_handle.h"
 
 #ifdef _WIN32
@@ -463,14 +463,12 @@
 }
 
 TensorrtExecutionProvider::~TensorrtExecutionProvider() {
-<<<<<<< HEAD
   if (external_stream_) {
     CUBLAS_CALL(cublasDestroy(external_cublas_handle_));
     CUDNN_CALL(cudnnDestroy(external_cudnn_handle_));
-=======
+  }
   if (!external_stream_ && stream_) {
     ORT_IGNORE_RETURN_VALUE(CUDA_CALL(cudaStreamDestroy(stream_)));
->>>>>>> b4f6dad7
   }
 }
 
@@ -573,8 +571,7 @@
   return false;
 }
 
-
-// Check whether all the nodes of the graph are assigned to specific ep 
+// Check whether all the nodes of the graph are assigned to specific ep
 bool TensorrtExecutionProvider::AllNodesAssignedToSpecificEP(const GraphViewer& graph, const std::string& provider_type) const {
   const int number_of_ort_nodes = graph.NumberOfNodes();
   std::vector<size_t> nodes_vector(number_of_ort_nodes);
@@ -593,11 +590,11 @@
 // Check whether all the nodes of subgraph are supported
 bool TensorrtExecutionProvider::IsSubGraphFullySupported(SubGraphCollection_t supported_nodes_vector, const int number_of_ort_nodes) const {
   int number_of_trt_nodes = 0;
-    for (const auto& group : supported_nodes_vector) {
+  for (const auto& group : supported_nodes_vector) {
     if (!group.first.empty()) {
       number_of_trt_nodes += static_cast<int>(group.first.size());
-      }
-    }
+    }
+  }
 
   return number_of_trt_nodes == number_of_ort_nodes;
 }
@@ -1060,7 +1057,7 @@
     const auto& node = graph.GetNode(node_index[index]);
 
     /* If current node is control flow op, we take different approach based on following four cases:
-     * 
+     *
      * (1) control flow op is supported by TRT, and its subgraphs are all supported by TRT. Assign this node to TRT.
      * (2) control flow op is supported by TRT, but not all its subgraphs supported by TRT. Don't assign this node to TRT.
      * (3) control flow op is not supported by TRT, but its subgraphs all supported by TRT. Don't assign this node to TRT.
@@ -1079,7 +1076,7 @@
           }
         }
         if (!all_subgraphs_are_supported) {
-        // if not all its subgraphs are supported, we need to exclude this control flow op
+          // if not all its subgraphs are supported, we need to exclude this control flow op
           continue;
         }
       }
@@ -1155,7 +1152,7 @@
 
     if (all_subgraphs_are_supported) {
       // We want the subgraph nodes to be assigned to TRT EP but don't want them to be fused until later at the control flow op level.
-      // Simply request the subgraph nodes with a single ComputeCapability for each with no MetaDef (i.e. what the default implementation for IExecutionProvider::GetCapability does). 
+      // Simply request the subgraph nodes with a single ComputeCapability for each with no MetaDef (i.e. what the default implementation for IExecutionProvider::GetCapability does).
       for (const auto& group : supported_nodes_vector) {
         if (!group.first.empty()) {
           for (const auto& index : group.first) {
@@ -1167,8 +1164,8 @@
       }
       LOGS_DEFAULT(INFO) << "[TensorRT EP] Whole graph will run on TensorRT execution provider";
       return result;
-    }    
-  } 
+    }
+  }
 
   int number_of_trt_nodes = 0;
   for (const auto& group : supported_nodes_vector) {
@@ -1469,7 +1466,7 @@
 
     // Release function state
     compute_info.release_state_func = [](FunctionState state) {
-        delete static_cast<TensorrtFuncState*>(state);
+      delete static_cast<TensorrtFuncState*>(state);
     };
 
     // Create compute function
@@ -1825,7 +1822,7 @@
             const bool status = trt_context->setBindingDimensions(binding_index, dimensions);
             if (!status) {
               ORT_THROW_IF_ERROR(ORT_MAKE_STATUS(ONNXRUNTIME, EP_FAIL,
-                                                  "TensorRT EP cannot set the dynamic dimensions of a binding"));
+                                                 "TensorRT EP cannot set the dynamic dimensions of a binding"));
             }
           }
         }
