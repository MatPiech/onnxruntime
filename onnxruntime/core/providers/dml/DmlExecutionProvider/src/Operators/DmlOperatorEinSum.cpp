--- conflicted
+++ resolved
@@ -76,19 +76,11 @@
                 constexpr std::array<uint32_t, 4> labelIndices = {0, 2, 1, 3};
 
                 assert(m_inputTensorDescs.size() >= 2);
-<<<<<<< HEAD
-                for (uint32_t i = 0; i < 2; ++i)
-                {
-                    TensorDesc& tensorDesc = m_inputTensorDescs[i];
-                    auto originalStrides = tensorDesc.GetStrides();
-                    std::vector<uint32_t> inputSizes = kernelCreationContext.GetTensorShapeDescription().GetInputTensorShape(i);
-=======
                 for (uint32_t inputIndex = 0; inputIndex < 2; ++inputIndex)
                 {
                     TensorDesc& tensorDesc = m_inputTensorDescs[inputIndex];
                     auto originalStrides = tensorDesc.GetStrides();
                     std::vector<uint32_t> inputSizes = kernelCreationContext.GetTensorShapeDescription().GetInputTensorShape(inputIndex);
->>>>>>> 2de883c5
                     std::vector<uint32_t> inputStrides(inputSizes.size());
 
                     // If there were no strides, compute them based in descending packed order
@@ -106,21 +98,12 @@
 
                     std::vector<uint32_t> newStrides(inputStrides.size());
                     std::vector<uint32_t> newSizes(inputStrides.size());
-<<<<<<< HEAD
-                    for (size_t i = 0, dimensionCount = inputStrides.size(); i < dimensionCount; ++i)
-                    {
-                        uint32_t labelIndex = labelIndices[i];
-                        assert(labelIndex < inputStrides.size());
-                        newSizes[i] = inputSizes[labelIndex];
-                        newStrides[i] = inputStrides[labelIndex];
-=======
                     for (size_t dim = 0, dimensionCount = inputStrides.size(); dim < dimensionCount; ++dim)
                     {
                         uint32_t labelIndex = labelIndices[dim];
                         assert(labelIndex < inputStrides.size());
                         newSizes[dim] = inputSizes[labelIndex];
                         newStrides[dim] = inputStrides[labelIndex];
->>>>>>> 2de883c5
                     }
 
                     // Override the initial input tensor with the new strides.
@@ -132,17 +115,10 @@
                 std::vector<uint32_t> newOutputSizes(outputSizes.size());
                 assert(outputSizes.size() == labelIndices.size());
 
-<<<<<<< HEAD
-                for (size_t i = 0; i < outputSizes.size(); ++i)
-                {
-                    uint32_t labelIndex = labelIndices[i];
-                    newOutputSizes[i] = outputSizes[labelIndex];
-=======
                 for (size_t dim = 0; dim < outputSizes.size(); ++dim)
                 {
                     uint32_t labelIndex = labelIndices[dim];
                     newOutputSizes[dim] = outputSizes[labelIndex];
->>>>>>> 2de883c5
                 }
 
                 m_outputTensorDescs.front() = TensorDesc(m_outputTensorDescs.front().GetDmlDataType(), newOutputSizes, std::nullopt, 0);
