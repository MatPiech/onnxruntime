--- conflicted
+++ resolved
@@ -124,18 +124,6 @@
                  Stream* ort_stream,
                  IConsoleDumper* cuda_dumper,
                  BeamSearchParameters& params,
-<<<<<<< HEAD
-                 const BeamSearchDeviceHelper::TopkFunc& topk_func,
-                 const BeamSearchDeviceHelper::ProcessLogitsFunc<T>& process_logits_func,
-                 const BeamSearchDeviceHelper::DeviceCopyFunc<float>& device_copy_func,
-                 const BeamSearchDeviceHelper::DeviceCopyFunc<int32_t>& device_copy_int32_func)
-      : context_(context),
-        decoder_session_state_(decoder_session_state),
-        thread_pool_(thread_pool),
-        implicit_inputs_(context_.GetImplicitInputs()),
-        ort_stream_(ort_stream),
-        cuda_dumper_(cuda_dumper),
-=======
                  const GenerationDeviceHelper::TopkFunc& topk_func,
                  const GenerationDeviceHelper::ProcessLogitsFunc<T>& process_logits_func,
                  const GenerationDeviceHelper::DeviceCopyFunc<float>& device_copy_func,
@@ -143,11 +131,10 @@
       :  GenerateBase(context,
                       decoder_session_state,
                       thread_pool,
-                      cuda_stream,
+                      ort_stream,
                       cuda_dumper,
                       topk_func,
                       device_copy_func),
->>>>>>> 3bf614fd
         parameters_(&params),
         process_logits_func_(process_logits_func),
         device_copy_int32_func_(device_copy_int32_func) {
@@ -176,26 +163,6 @@
                        AllocatorPtr& allocator,
                        int counter);
 
-<<<<<<< HEAD
-  bool IsCuda() const { return ort_stream_ != nullptr && ort_stream_->handle != nullptr; }
-
-  const IConsoleDumper* GetConsoleDumper() const { return IsCuda() ? cuda_dumper_ : &(cpu_dumper_); }
-
-  OpKernelContextInternal& context_;
-
-  const SessionState& decoder_session_state_;
-
-  concurrency::ThreadPool* thread_pool_;
-
-  const std::vector<const OrtValue*>& implicit_inputs_;
-
-  Stream* ort_stream_;
-
-  IConsoleDumper* cuda_dumper_;
-  CpuTensorConsoleDumper cpu_dumper_;
-
-=======
->>>>>>> 3bf614fd
   BeamSearchParameters* parameters_;
 
   std::unique_ptr<BeamSearchScorer> beam_scorer_;
