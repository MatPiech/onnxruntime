// Copyright (c) Microsoft Corporation. All rights reserved.
// Licensed under the MIT License.

#include <vector>
#include <algorithm>
#include "core/providers/cpu/math/top_k.h"
#include "core/providers/cpu/math/softmax_shared.h"
#include "core/common/safeint.h"
#include "gsl/gsl"
#include "contrib_ops/cpu/transformers/sequences.h"
#include "contrib_ops/cpu/transformers/beam_search_scorer.h"
#include "contrib_ops/cpu/transformers/beam_search_device_helper.h"
#include "contrib_ops/cpu/transformers/subgraph_t5_decoder.h"
#include "contrib_ops/cpu/transformers/subgraph_gpt.h"

namespace onnxruntime {
namespace contrib {
namespace BeamSearchCpuDeviceHelper {

Status TopK(const Tensor* input, const int axis, const unsigned k, bool largest, bool sorted,
            AllocatorPtr allocator,
            Stream* /*stream*/,
            onnxruntime::concurrency::ThreadPool* threadpool,
            std::unique_ptr<Tensor>& output_values,
            std::unique_ptr<Tensor>& output_indices) {
  if (input->IsDataType<float>()) {
    return GetTopK<float>(input, axis, k, largest, sorted, allocator, threadpool, output_values, output_indices);
  }

  return ORT_MAKE_STATUS(ONNXRUNTIME, NOT_IMPLEMENTED,
                         "BeamSearch op: An implementation for the input type ",
                         input->DataType(), " is not supported yet");
}

template <typename T>
void ExpandInputs(const OrtValue& input, int num_beams, AllocatorPtr allocator, OrtValue& expanded) {
  // Input shape (batch_size, sequence_length). The input is required with data type T.
  // Output shape (batch_size * num_beams, sequence_length)

  const TensorShape& input_shape = input.Get<Tensor>().Shape();
  const int64_t& batch_size = input_shape[0];
  const int64_t& sequence_length = input_shape[1];

  int64_t dims[] = {batch_size * num_beams, sequence_length};
  TensorShape expanded_shape(&dims[0], 2);

  MLDataType element_type = input.Get<Tensor>().DataType();
  ORT_ENFORCE(element_type == DataTypeImpl::GetType<T>());

  Tensor::InitOrtValue(element_type, expanded_shape, allocator, expanded);

  const T* input_data = input.Get<Tensor>().Data<T>();
  T* expanded_data = expanded.GetMutable<Tensor>()->MutableData<T>();
  T* target = expanded_data;
  for (int i = 0; i < batch_size; i++) {
    for (int j = 0; j < num_beams; j++) {
      memcpy(target, input_data + i * sequence_length, sizeof(T) * sequence_length);
      target += sequence_length;
    }
  }
}

// TODO(wy): Dispatch it to avoid passing multiple functions to interface.
template <typename T>
Status ExpandBuffer(void* stream,
                    const OrtValue& input,
                    int num_beams,
                    AllocatorPtr allocator,
                    OrtValue& expanded,
                    bool only_copy_shape) {
  // Input shape (batch_size, xxx). The input is required with data type T.
  // Output shape (batch_size * num_beams, xxx)
  ORT_UNUSED_PARAMETER(stream);

  const TensorShape& input_shape = input.Get<Tensor>().Shape();
  const int64_t& batch_size = input_shape[0];
  const int64_t& chunk_size = static_cast<int64_t>(input_shape.Size() / batch_size);

  int64_t dims[4] = {0};
  input_shape.CopyDims(dims, input_shape.NumDimensions());
  dims[0] = batch_size * num_beams;
  TensorShape expanded_shape(&dims[0], input_shape.NumDimensions());

  MLDataType element_type = input.Get<Tensor>().DataType();
  ORT_ENFORCE(element_type == DataTypeImpl::GetType<T>());
  Tensor::InitOrtValue(element_type, expanded_shape, allocator, expanded);

  if (only_copy_shape) {
    return Status::OK();
  }

  const T* input_data = input.Get<Tensor>().Data<T>();
  T* expanded_data = expanded.GetMutable<Tensor>()->MutableData<T>();
  T* target = expanded_data;
  for (int i = 0; i < batch_size; i++) {
    for (int j = 0; j < num_beams; j++) {
      memcpy(target, input_data + i * chunk_size, sizeof(T) * chunk_size);
      target += chunk_size;
    }
  }

  return Status::OK();
}

Status CreateGptInputs(
    const Tensor* original_input_ids,
    int num_beams,
    int pad_token_id,
    gsl::span<int32_t>& sequence_lengths,
    AllocatorPtr allocator,
    OrtValue& expanded_input_ids,
    OrtValue& expanded_position_ids,
    OrtValue& expanded_attention_mask) {
  const TensorShape& input_ids_shape = original_input_ids->Shape();
  ORT_ENFORCE(input_ids_shape.NumDimensions() == 2);
  const int64_t& batch_size = input_ids_shape[0];
  const int64_t& sequence_length = input_ids_shape[1];

  // Allocate position_ids and attention_mask based on shape of input_ids
  auto element_type = DataTypeImpl::GetType<int32_t>();

  const OrtMemoryInfo& location = allocator->Info();

  // Use original input_ids. This requires the input_ids for subgraph is also int32.
  // Current shape is (batch_size, sequence_length)
  // Note that we will expand it to (batch_size * num_beams, sequence_length) later.
  // To avoid cloning input_ids, we use const_cast here since this function does not change its content.
  OrtValue input_ids;
  Tensor::InitOrtValue(element_type, input_ids_shape,
                       const_cast<Tensor*>(original_input_ids)->MutableData<int32_t>(), location, input_ids);

  OrtValue position_ids;
  Tensor::InitOrtValue(element_type, input_ids_shape, allocator, position_ids);

  OrtValue attention_mask;
  auto mask_type = DataTypeImpl::GetType<int32_t>();
  Tensor::InitOrtValue(mask_type, input_ids_shape, allocator, attention_mask);

  // Set attention mask to be 0 for pad tokens, and 1 for all other tokens.
  // Set position id to be 0 for pad tokens, and accumulated sum of mask in a batch for other tokens
  int32_t* mask_data = attention_mask.GetMutable<Tensor>()->MutableData<int32_t>();
  int32_t* position_data = position_ids.GetMutable<Tensor>()->MutableData<int32_t>();
  const int32_t* word_id = original_input_ids->Data<int32_t>();
  int32_t* mask = mask_data;
  int32_t* position = position_data;
  for (int i = 0; i < batch_size; i++) {
    int32_t abs_position = 0;
    for (int j = 0; j < sequence_length; j++, word_id++, mask++, position++) {
      if (*word_id == pad_token_id) {
        *mask = 0;
        *position = 0;
      } else {
        *mask = 1;
        *position = abs_position;
        abs_position++;
      }
    }

    for (int k = 0; k < num_beams; k++) {
      sequence_lengths[SafeInt<gsl::index>(i) * num_beams + k] = abs_position;
    }
  }

  // Expand (batch_size, sequence_length) to (batch_size * num_beams, sequence_length)
  // TODO(tianleiwu): Try expand outputs after first subgraph call instead. That may get better performance.
  ExpandInputs<int32_t>(input_ids, num_beams, allocator, expanded_input_ids);
  ExpandInputs<int32_t>(position_ids, num_beams, allocator, expanded_position_ids);
  ExpandInputs<int32_t>(attention_mask, num_beams, allocator, expanded_attention_mask);

  return Status::OK();
}

Status AddToFeeds(const IExecutionProvider* /*execution_provider*/,
                  std::initializer_list<OrtValue> inputs,
                  std::vector<OrtValue>& feeds,
<<<<<<< HEAD
                  IAllocatorUniquePtr<char>& /*buffer*/,
                  Stream* /*stream*/) {
  feeds.push_back(input_ids);
  feeds.push_back(position_ids);
  feeds.push_back(attention_mask);
=======
                  IAllocatorUniquePtr<char>& /*buffer*/) {
  for (auto& input : inputs) {
    if (input.IsAllocated()) {
      feeds.push_back(input);
    }
  }

>>>>>>> 173bcdbc
  return Status::OK();
}

template <typename T>
void InitBeamState(transformers::IBeamSearchState<T>* beam_state,
                   gsl::span<int32_t>& sequence_lengths,
                   int batch_size,
                   int num_beams,
<<<<<<< HEAD
                   gsl::span<const int32_t> input_ids_in_cpu,
                   int sequence_length,
                   int max_length,
                   Stream* /*stream*/) {
=======
                   void* /*stream*/) {
>>>>>>> 173bcdbc
  memset(beam_state->beam_scores.data(), 0, beam_state->beam_scores.size_bytes());
  memset(beam_state->next_token_logits.data(), 0, beam_state->next_token_logits.size_bytes());
  memset(beam_state->next_token_scores.data(), 0, beam_state->next_token_scores.size_bytes());
  memset(beam_state->next_tokens.data(), 0, beam_state->next_tokens.size_bytes());
  memset(beam_state->next_indices.data(), 0, beam_state->next_indices.size_bytes());

  // T5 does not need position, so next_positions is empty for T5.
  if (!beam_state->next_positions.empty()) {
    gsl::copy(sequence_lengths, beam_state->next_positions);
  }

  // Initialize score of first beam of each group with 0 and the rest with -1e9.
  // This ensures that the beams in the same group don't produce same tokens every time.
  gsl::span<float>& beam_scores = beam_state->beam_scores;
  for (int i = 0; i < batch_size; i++) {
    for (int j = 1; j < num_beams; j++) {
      beam_scores[SafeInt<gsl::index>(i) * num_beams + j] = -1e9;
    }
  }
}

template <typename T>
Status ProcessLogits(const OrtValue& logits,                                 // logits output of subgraph
                     transformers::IBeamSearchState<T>* beam_state,          // state
                     transformers::IBeamSearchCpuState* cpu_state,           // state in CPU
                     transformers::ISequences* sequences,                    // sequences
                     AllocatorPtr& allocator,                                // default allocator
                     onnxruntime::concurrency::ThreadPool* thread_pool,      // thread pool (for CPU only)
                     transformers::ILogitsProcessorList* logits_processors,  // logits processors
                     transformers::IBeamScorer* beam_scorer,                 // beam scorer
                     const transformers::IBeamSearchParameters* parameters,  // parameters
                     int step,                                               // iteration counter
                     Stream* stream,                                           // cuda stream (for CUDA only)
                     const transformers::IConsoleDumper* dumper) {           // tensor dumper
  ORT_UNUSED_PARAMETER(cpu_state);
#ifndef DEBUG_BEAM_SEARCH
  ORT_UNUSED_PARAMETER(dumper);
#endif

  int batch_size = parameters->batch_size;
  int num_beams = parameters->num_beams;
  int vocab_size = parameters->vocab_size;
  bool output_scores = parameters->output_scores;

  int batch_beam_size = batch_size * num_beams;
  const T* logits_data = logits.Get<Tensor>().Data<T>();

  // Logits has shape (batch_size * num_beams, input_length, vocab_size),
  // where input_length equals to parameters_->sequence_length for first subgraph call, and 1 for the remaining calls.
  const TensorShape& logits_shape = logits.Get<Tensor>().Shape();
  ORT_ENFORCE(logits_shape.NumDimensions() == 3);
  auto input_length = logits_shape[1];
  auto logits_batch_size = logits_shape[0];

  // Get logits for the last token:
  //    next_token_logits = logits[:, -1, :], and the result shape is (batch_size * num_beams, vocab_size)
  // When input_length == 1, use logits directly in SoftmaxCPU below so it only need for input_length > 1.
  gsl::span<T>& next_token_logits = beam_state->next_token_logits;

  if (input_length > 1 || logits_batch_size == batch_size) {
    const T* current_logits = logits_data + (input_length - 1) * vocab_size;
    for (int i = 0; i < batch_beam_size; i++) {
      gsl::span<const T> source(current_logits, vocab_size);
      gsl::span<T> target = next_token_logits.subspan(SafeInt<gsl::index>(i) * vocab_size,
                                                      static_cast<gsl::index>(vocab_size));
      gsl::copy(source, target);
      if (logits_batch_size == batch_beam_size) {
        current_logits += input_length * vocab_size;
      } else if (logits_batch_size == batch_size && i % num_beams == num_beams - 1) {
        current_logits += input_length * vocab_size;
      }
    }
  }

#ifdef DEBUG_BEAM_SEARCH
  dumper->Print("logits", logits);
  if (input_length > 1 || logits_batch_size == batch_size) {
    dumper->Print("next_token_logits", next_token_logits.data(), batch_size, num_beams, vocab_size);
  }
#endif

  // Get scores for candidates of next token: next_token_scores = log_softmax(next_token_logits, dim=-1)
  gsl::span<T>& next_token_scores = beam_state->next_token_scores;
  ORT_RETURN_IF_ERROR(
      SoftmaxCPU<T>(
          batch_beam_size,  // rows
          vocab_size,       // elements per row
          (input_length == 1 && logits_batch_size == batch_beam_size) ? logits_data : next_token_logits.data(),
          next_token_scores.data(),
          true,
          thread_pool));

#ifdef DEBUG_BEAM_SEARCH
  dumper->Print("next_token_scores after softmax", next_token_scores.data(), batch_size, num_beams, vocab_size);
#endif

  // Apply all score processors that updates scores
  logits_processors->Process(sequences, next_token_scores, step);

#ifdef DEBUG_BEAM_SEARCH
  dumper->Print("next_token_scores after logits process", next_token_scores.data(), batch_size, num_beams, vocab_size);
#endif

  // Add beam score to next token scores. Corresponding python code is like:
  //    next_token_scores = next_token_scores + beam_scores[:, None].expand_as(next_token_scores)
  // TODO(tianleiwu): use thread pool to parallel
  int offset = 0;
  int batch_beam_index = 0;
  for (int i = 0; i < batch_size; i++) {
    for (int j = 0; j < num_beams; j++, batch_beam_index++) {
      for (int k = 0; k < vocab_size; k++, offset++) {
        next_token_scores[offset] += beam_state->beam_scores[batch_beam_index];
      }
    }
  }

#ifdef DEBUG_BEAM_SEARCH
  dumper->Print("next_token_scores adding beam_scores", next_token_scores.data(), batch_size, num_beams, vocab_size);
#endif

  if (output_scores) {
    // Append next token scores to the scores output.
    gsl::copy(next_token_scores, beam_state->remaining_scores);
    beam_state->remaining_scores = beam_state->remaining_scores.subspan(next_token_scores.size());
  }

  // Apply top-k selection like the following:
  //   next_token_scores = next_token_scores.view(batch_size, num_beams * vocab_size)
  //   next_token_scores, next_tokens = torch.topk(next_token_scores, 2 * num_beams, dim=1, largest=True, sorted=True)
  int64_t next_token_scores_dims[] = {static_cast<int64_t>(batch_size), SafeInt<int64_t>(num_beams) * vocab_size};
  TensorShape next_token_scores_shape(&next_token_scores_dims[0], 2);
  auto element_type = DataTypeImpl::GetType<T>();
  OrtValue next_token_scores_value;
  Tensor::InitOrtValue(element_type, next_token_scores_shape, next_token_scores.data(), allocator->Info(),
                       next_token_scores_value);
  const Tensor& input = next_token_scores_value.Get<Tensor>();

  constexpr int axis = 1;
  const unsigned top_k = static_cast<unsigned>(2 * num_beams);
  constexpr bool largest = true;
  constexpr bool sorted = true;  // results returned in sorted order.

  std::unique_ptr<Tensor> topk_scores;
  std::unique_ptr<Tensor> topk_indices;
  ORT_RETURN_IF_ERROR(TopK(&input, axis, top_k, largest, sorted, allocator, stream, thread_pool,
                           topk_scores, topk_indices));

#ifdef DEBUG_BEAM_SEARCH
  dumper->Print("topk_scores", *(topk_scores.get()));
  dumper->Print("topk_indices", *(topk_indices.get()));
#endif

  // Convert indices in range [0, num_beams * vocab_size) to token ID of range [0, vocab_size) like the following:
  //   next_indices = (next_tokens / vocab_size).long()
  //   next_tokens = next_tokens % vocab_size
  gsl::span<const int64_t> next_token_indices = topk_indices->DataAsSpan<int64_t>();
  offset = 0;
  for (int i = 0; i < batch_size; i++) {
    for (unsigned int j = 0; j < top_k; j++, offset++) {
      beam_state->next_indices[offset] = gsl::narrow_cast<int32_t>(next_token_indices[offset] / vocab_size);
      beam_state->next_tokens[offset] = gsl::narrow_cast<int32_t>(next_token_indices[offset] % vocab_size);
    }
  }

  gsl::span<const T> next_scores = topk_scores->DataAsSpan<T>();
  gsl::span<const int32_t> next_tokens(beam_state->next_tokens.data(), beam_state->next_tokens.size());
  gsl::span<const int32_t> next_indices(beam_state->next_indices.data(), beam_state->next_indices.size());

#ifdef DEBUG_BEAM_SEARCH
  dumper->Print("next_scores before scorer", next_scores.data(), batch_size, top_k);
  dumper->Print("next_tokens before scorer", next_tokens.data(), batch_size, top_k);
  dumper->Print("next_indices before scorer", next_indices.data(), batch_size, top_k);
#endif

  beam_scorer->Process(
      sequences,
      next_scores,
      next_tokens,
      next_indices);

  return Status::OK();
}

template <typename T>
Status DeviceCopy(gsl::span<T> target, gsl::span<const T> source, Stream* /*stream*/, int /*copyDirection*/) {
  gsl::copy(source, target);
  return Status::OK();
}

// Copy present state to past state for GPT model
template <typename T>
<<<<<<< HEAD
void PickPastState(const std::vector<OrtValue>& last_outputs,
                   std::vector<OrtValue>& next_inputs,
                   gsl::span<const int32_t>& beam_indices,
                   AllocatorPtr allocator,
                   Stream* /*stream*/) {

  for (size_t i = 1; i < last_outputs.size(); ++i) {
    const OrtValue& present = last_outputs[i];  // shape is like (2, batch_beam_size, 12, past_seq_len, 64)
=======
void PickGptPastState(const std::vector<OrtValue>& last_outputs,
                      std::vector<OrtValue>& next_inputs,
                      gsl::span<const int32_t>& beam_indices,
                      int gpt_subgraph_first_past_input_idx,
                      int gpt_subgraph_first_present_output_idx,
                      AllocatorPtr allocator) {
  int num_present_tensors = static_cast<int>(last_outputs.size()) - gpt_subgraph_first_present_output_idx;
  for (int i = 0; i < num_present_tensors; ++i) {
    const OrtValue& present = last_outputs[gpt_subgraph_first_present_output_idx + i];

    // shape is like (2, batch_beam_size, 12, past_seq_len, 64)
>>>>>>> 173bcdbc
    const TensorShape& past_shape = present.Get<Tensor>().Shape();
    auto block_size_per_beam = past_shape[2] * past_shape[3] * past_shape[4];
    auto past_key_size = past_shape[1] * past_shape[2] * past_shape[3] * past_shape[4];

    // Create a tensor with same shape.
    // TODO(tianleiwu): allocate one buffer for all layers
    OrtValue past;
    auto past_type = DataTypeImpl::GetType<T>();
    Tensor::InitOrtValue(past_type, past_shape, allocator, past);

    gsl::span<T> past_span = gsl::make_span<T>(past.GetMutable<Tensor>()->MutableData<T>(), past_shape.Size());
    gsl::span<const T> present_span = gsl::make_span<const T>(present.Get<Tensor>().Data<T>(), past_shape.Size());
    for (gsl::index j = 0; j < beam_indices.length(); j++) {
      int32_t beam_index = beam_indices[j];
      gsl::span<const T> present_key = present_span.subspan(beam_index * block_size_per_beam, block_size_per_beam);
      gsl::span<const T> present_value = present_span.subspan(past_key_size + beam_index * block_size_per_beam,
                                                              block_size_per_beam);

      gsl::span<T> past_key = past_span.subspan(j * block_size_per_beam, block_size_per_beam);
      gsl::span<T> past_value = past_span.subspan(past_key_size + j * block_size_per_beam, block_size_per_beam);
      gsl::copy(present_key, past_key);
      gsl::copy(present_value, past_value);
    }

    next_inputs[gpt_subgraph_first_past_input_idx + i] = past;
  }
}

template <typename T>
Status UpdateGptFeeds(
    AllocatorPtr allocator,
    Stream* stream,
    const std::vector<OrtValue>& last_outputs,
    std::vector<OrtValue>& next_inputs,
    int current_length,
    OrtValue& position_ids,
    bool increase_position,
    gsl::span<const int32_t> beam_next_tokens,
    gsl::span<const int32_t> beam_indices,
    int num_beams,
    int gpt_subgraph_first_past_input_idx,
    int gpt_subgraph_first_present_output_idx) {
  // last_outputs: logits, present_0, present_1, ...
  // next_inputs: input_ids, position_id, attention_mask, past_0, past_1
  ORT_UNUSED_PARAMETER(stream);

  // The following updates inputs for subgraph

  // Update input_ids with next tokens.
  int batch_beam_size = static_cast<int>(beam_next_tokens.length());
  int64_t dims[] = {batch_beam_size, 1};
  TensorShape input_ids_shape(&dims[0], 2);
  auto int32_type = DataTypeImpl::GetType<int32_t>();
  OrtValue input_ids;
  // TODO(tianleiwu): Reuse buffer for input_ids to reduce memory allocation.
  Tensor::InitOrtValue(int32_type, input_ids_shape, allocator, input_ids);
  int32_t* input_ids_data = input_ids.GetMutable<Tensor>()->MutableData<int32_t>();
  for (int i = 0; i < batch_beam_size; i++) {
    input_ids_data[i] = beam_next_tokens[i];
  }
  next_inputs[0] = input_ids;

  if (increase_position) {
    // Update position IDs
    int32_t* position_data = position_ids.GetMutable<Tensor>()->MutableData<int32_t>();
    for (int i = 0; i < batch_beam_size; i++) {
      position_data[i]++;
    }
  }
  next_inputs[1] = position_ids;

  // Update attention mask
  const OrtValue& old_mask = next_inputs[2];
  const int32_t* old_mask_data = old_mask.Get<Tensor>().Data<int32_t>();
  int64_t mask_dims[] = {batch_beam_size, current_length};
  TensorShape mask_shape(&mask_dims[0], 2);
  OrtValue attention_mask;
  Tensor::InitOrtValue(int32_type, mask_shape, allocator, attention_mask);
  int32_t* mask_data = attention_mask.GetMutable<Tensor>()->MutableData<int32_t>();
  for (int i = 0; i < batch_beam_size; i++) {
    for (int j = 0; j < current_length - 1; j++) {
      mask_data[i * current_length + j] = old_mask_data[i * (current_length - 1) + j];
    }
    mask_data[i * current_length + current_length - 1] = 1;
  }
  next_inputs[2] = attention_mask;

  // Update past state
  if (num_beams == 1) {
    // feed present_* output to past_* inputs one by one
    const int k = gpt_subgraph_first_past_input_idx - gpt_subgraph_first_present_output_idx;
    for (size_t i = gpt_subgraph_first_present_output_idx; i < last_outputs.size(); ++i) {
      next_inputs[i + k] = last_outputs[i];
    }
  } else {
    PickGptPastState<T>(last_outputs, next_inputs, beam_indices,
                        gpt_subgraph_first_past_input_idx,
                        gpt_subgraph_first_present_output_idx, allocator);
  }
  return Status::OK();
}

// ---------------------------------------------------------------
// The following functions are for encoder-decoder model like T5
// ---------------------------------------------------------------
Status CreateEncoderInputs(
    const Tensor* original_encoder_input_ids,
    const OrtValue* attn_mask_value,
    int pad_token_id,
    int start_token_id,
    AllocatorPtr allocator,
    OrtValue& encoder_input_ids,
    OrtValue& encoder_attention_mask,
    OrtValue& decoder_input_ids) {
  const TensorShape& input_ids_shape = original_encoder_input_ids->Shape();
  ORT_ENFORCE(input_ids_shape.NumDimensions() == 2);
  const int64_t& batch_size = input_ids_shape[0];
  const int64_t& sequence_length = input_ids_shape[1];

  // Allocate attention_mask based on shape of input_ids
  auto element_type = DataTypeImpl::GetType<int32_t>();

  // Use original encoder_input_ids. This requires the input_ids for subgraph is also int32.
  // Current shape is (batch_size, sequence_length)
  // Note that we will expand it to (batch_size * num_beams, sequence_length) later.
  // To avoid cloning input_ids, we use const_cast here since this function does not change its content.
  Tensor::InitOrtValue(element_type,
                       input_ids_shape,
                       const_cast<Tensor*>(original_encoder_input_ids)->MutableData<int32_t>(),
                       allocator->Info(),
                       encoder_input_ids);

  if (attn_mask_value != nullptr) {
    const Tensor& attention_mask = attn_mask_value->Get<Tensor>();
    Tensor::InitOrtValue(element_type, input_ids_shape, const_cast<Tensor*>(&attention_mask)->MutableData<int32_t>(),
                         allocator->Info(), encoder_attention_mask);
  } else {
    auto mask_type = DataTypeImpl::GetType<int32_t>();
    Tensor::InitOrtValue(mask_type, input_ids_shape, allocator, encoder_attention_mask);

    // Set attention mask to be 0 for pad tokens, and 1 for all other tokens.
    int32_t* mask_data = encoder_attention_mask.GetMutable<Tensor>()->MutableData<int32_t>();
    const int32_t* word_id = original_encoder_input_ids->Data<int32_t>();
    int32_t* mask = mask_data;
    for (int i = 0; i < batch_size; i++) {
      int32_t abs_position = 0;
      for (int j = 0; j < sequence_length; j++, word_id++, mask++) {
        // T5Tokenizer might add one EOS pad token at the end.
        // That EOS token shall have attention mask 1 even when EOS token is same as pad token.
        // Here we only set attention mask to be 0 for left padding only, so as to be parity with huggingface.
        if (*word_id == pad_token_id && abs_position == 0) {
          *mask = 0;
        } else {
          *mask = 1;
          abs_position++;
        }
      }
    }
  }

  // decoder_input_ids is optional.
  if (start_token_id >= 0) {
    // Filled decoder_input_ids with start token ID
    int64_t dims[] = {batch_size, 1};
    TensorShape decoder_input_ids_shape(&dims[0], 2);
    Tensor::InitOrtValue(element_type, decoder_input_ids_shape, allocator, decoder_input_ids);
    int32_t* data = decoder_input_ids.GetMutable<Tensor>()->MutableData<int32_t>();
    for (int i = 0; i < batch_size; i++, data++) {
      *data = start_token_id;
    }
  }

  return Status::OK();
}

// Copy present state to past state for T5 model
template <typename T>
void PickT5PastState(const std::vector<OrtValue>& last_outputs,
                     std::vector<OrtValue>& next_inputs,
                     int num_present_tensors,
                     gsl::span<const int32_t>& beam_indices,
                     int t5_decoder_first_past_input_idx,
                     int t5_decoder_first_present_output_idx,
                     AllocatorPtr allocator) {
  for (int i = 0; i < num_present_tensors; ++i) {
    const OrtValue& present = last_outputs[t5_decoder_first_present_output_idx + i];

    // shape is like (batch_beam_size, 12, past_seq_len, 64)
    const TensorShape& past_shape = present.Get<Tensor>().Shape();
    auto block_size_per_beam = past_shape[1] * past_shape[2] * past_shape[3];

    // Create a tensor with same shape.
    // TODO(tianleiwu): allocate one buffer for all layers
    OrtValue past;
    Tensor::InitOrtValue(DataTypeImpl::GetType<T>(), past_shape, allocator, past);

    gsl::span<T> past_span = gsl::make_span<T>(past.GetMutable<Tensor>()->MutableData<T>(), past_shape.Size());
    gsl::span<const T> present_span = gsl::make_span<const T>(present.Get<Tensor>().Data<T>(), past_shape.Size());
    for (gsl::index j = 0; j < beam_indices.length(); j++) {
      int32_t beam_index = beam_indices[j];
      gsl::span<const T> present_beam = present_span.subspan(beam_index * block_size_per_beam, block_size_per_beam);
      gsl::span<T> past_beam = past_span.subspan(j * block_size_per_beam, block_size_per_beam);
      gsl::copy(present_beam, past_beam);
    }

    next_inputs[t5_decoder_first_past_input_idx + i] = past;
  }
}

// Update decoder inputs given decoder outputs of last iteration.
template <typename T>
Status UpdateDecoderFeeds(
    AllocatorPtr allocator,
    void* stream,
    const std::vector<OrtValue>& last_outputs,
    std::vector<OrtValue>& next_inputs,
    int num_present_tensors,
    gsl::span<const int32_t> beam_next_tokens,
    gsl::span<const int32_t> beam_indices,
    int num_beams,
    int t5_decoder_first_past_input_idx,
    int t5_decoder_first_present_output_idx,
    bool has_hidden_state,
    int current_length,
    transformers::Sequences& sequences,
    const transformers::IConsoleDumper* dumper) {
  ORT_UNUSED_PARAMETER(stream);

  // last_outputs: logits, present_key_self_0, present_value_self_0, ...
  // next_inputs: input_ids,
  //              encoder_attention_mask, encoder_hidden_states(optional),
  //              past_key_self_0, past_value_self_0, ...
  //              past_key_cross_0, past_value_cross_0, ...
  // Only need copy beam next tokens to input_ids, and copy present_*_self_* to past_*_self_*,

  // Update input_ids with next tokens.
  int batch_beam_size = static_cast<int>(beam_next_tokens.length());

  // TODO(tianleiwu): Reuse buffer for input_ids to reduce memory allocation.
  OrtValue input_ids;
  int sequence_length = has_hidden_state ? 1 : current_length;
  int64_t dims[] = {batch_beam_size, sequence_length};
  TensorShape input_ids_shape(&dims[0], 2);
  Tensor::InitOrtValue(DataTypeImpl::GetType<int32_t>(), input_ids_shape, allocator, input_ids);

  // TODO(wy): decouple has_hidden_state with full input_ids
  if (has_hidden_state) {
    gsl::copy(beam_next_tokens, input_ids.GetMutable<Tensor>()->MutableDataAsSpan<int32_t>());
  } else {
    int32_t* input_ids_data = input_ids.GetMutable<Tensor>()->MutableData<int32_t>();
    for (int i = 0; i < batch_beam_size; i++) {
      gsl::span<const int32_t> sequence = sequences.GetSequence(i);
      const int32_t* sequence_data = sequence.data();
      for (int j = 0; j < current_length; j++) {
        input_ids_data[i * current_length + j] = sequence_data[j];
      }
    }
  }

  next_inputs[0] = input_ids;

#ifdef DEBUG_BEAM_SEARCH
  dumper->Print("input_ids", input_ids);
#else
  ORT_UNUSED_PARAMETER(dumper);
#endif

  // Update past state
  ORT_ENFORCE(last_outputs.size() >= static_cast<size_t>(1 + num_present_tensors));
  // TODO(tianleiwu): remove num_beams==1 once GreedySearch operator is available.
  if (num_beams == 1) {
    // feed present_* output to past_* inputs one by one
    for (int i = 0; i < num_present_tensors; ++i) {
      next_inputs[t5_decoder_first_past_input_idx + i] =
          last_outputs[t5_decoder_first_present_output_idx + i];
    }
  } else {
    PickT5PastState<T>(last_outputs, next_inputs, num_present_tensors, beam_indices,
                       t5_decoder_first_past_input_idx, t5_decoder_first_present_output_idx, allocator);
  }
  return Status::OK();
}

//------------------------------------------------
// Explicit template instantiations of functions
//------------------------------------------------

template void InitBeamState<float>(
    transformers::IBeamSearchState<float>* beam_state,
    gsl::span<int32_t>& sequence_lengths,
    int batch_size,
    int num_beams,
<<<<<<< HEAD
    gsl::span<const int32_t> input_ids_in_cpu,
    int sequence_length,
    int max_length,
    Stream* stream);
=======
    void* stream);
>>>>>>> 173bcdbc

template Status ProcessLogits<float>(
    const OrtValue& logits,
    transformers::IBeamSearchState<float>* beam_state,
    transformers::IBeamSearchCpuState* cpu_state,
    transformers::ISequences* sequences,
    AllocatorPtr& allocator,
    onnxruntime::concurrency::ThreadPool* thread_pool,
    transformers::ILogitsProcessorList* logits_processors,
    transformers::IBeamScorer* beam_scorer,
    const transformers::IBeamSearchParameters* parameters,
    int step,
    Stream* stream,
    const transformers::IConsoleDumper* dumper);

template Status DeviceCopy<float>(
    gsl::span<float> target,
    gsl::span<const float> source,
<<<<<<< HEAD
    Stream* stream,
    int copyDirectionn);
=======
    void* stream,
    int copyDirection);

template Status DeviceCopy<int32_t>(
    gsl::span<int32_t> target,
    gsl::span<const int32_t> source,
    void* stream,
    int copyDirection);
>>>>>>> 173bcdbc

template Status UpdateGptFeeds<float>(
    AllocatorPtr allocator,
    Stream* stream,
    const std::vector<OrtValue>& last_outputs,
    std::vector<OrtValue>& next_inputs,
    int current_length,
    OrtValue& position_ids,
    bool increase_position,
    gsl::span<const int32_t> beam_next_tokens,
    gsl::span<const int32_t> beam_indices,
    int num_beams,
    int gpt_subgraph_first_past_input_idx,
    int gpt_subgraph_first_present_output_idx);

template Status UpdateDecoderFeeds<float>(
    AllocatorPtr allocator,
    void* stream,
    const std::vector<OrtValue>& last_outputs,
    std::vector<OrtValue>& next_inputs,
    int num_present_tensors,
    gsl::span<const int32_t> beam_next_tokens,
    gsl::span<const int32_t> beam_indices,
    int num_beams,
    int t5_decoder_first_past_input_idx,
    int t5_decoder_first_present_output_idx,
    bool has_hidden_state,
    int current_length,
    transformers::Sequences& sequences,
    const transformers::IConsoleDumper* dumper);

template void ExpandInputs<int32_t>(const OrtValue& input, int num_beams, AllocatorPtr allocator, OrtValue& expanded);

template Status ExpandBuffer<int32_t>(
    void* stream,
    const OrtValue& input,
    int num_beams,
    AllocatorPtr allocator,
    OrtValue& expanded,
    bool only_copy_shape);

template Status ExpandBuffer<float>(
    void* stream,
    const OrtValue& input,
    int num_beams,
    AllocatorPtr allocator,
    OrtValue& expanded,
    bool only_copy_shape);

template Status ExpandBuffer<MLFloat16>(
    void* stream,
    const OrtValue& input,
    int num_beams,
    AllocatorPtr allocator,
    OrtValue& expanded,
    bool only_copy_shape);

}  // namespace BeamSearchCpuDeviceHelper
}  // namespace contrib
}  // namespace onnxruntime<|MERGE_RESOLUTION|>--- conflicted
+++ resolved
@@ -62,7 +62,7 @@
 
 // TODO(wy): Dispatch it to avoid passing multiple functions to interface.
 template <typename T>
-Status ExpandBuffer(void* stream,
+Status ExpandBuffer(Stream* stream,
                     const OrtValue& input,
                     int num_beams,
                     AllocatorPtr allocator,
@@ -171,15 +171,9 @@
 }
 
 Status AddToFeeds(const IExecutionProvider* /*execution_provider*/,
+                  Stream* /*ort_stream*/,
                   std::initializer_list<OrtValue> inputs,
                   std::vector<OrtValue>& feeds,
-<<<<<<< HEAD
-                  IAllocatorUniquePtr<char>& /*buffer*/,
-                  Stream* /*stream*/) {
-  feeds.push_back(input_ids);
-  feeds.push_back(position_ids);
-  feeds.push_back(attention_mask);
-=======
                   IAllocatorUniquePtr<char>& /*buffer*/) {
   for (auto& input : inputs) {
     if (input.IsAllocated()) {
@@ -187,7 +181,6 @@
     }
   }
 
->>>>>>> 173bcdbc
   return Status::OK();
 }
 
@@ -196,14 +189,7 @@
                    gsl::span<int32_t>& sequence_lengths,
                    int batch_size,
                    int num_beams,
-<<<<<<< HEAD
-                   gsl::span<const int32_t> input_ids_in_cpu,
-                   int sequence_length,
-                   int max_length,
                    Stream* /*stream*/) {
-=======
-                   void* /*stream*/) {
->>>>>>> 173bcdbc
   memset(beam_state->beam_scores.data(), 0, beam_state->beam_scores.size_bytes());
   memset(beam_state->next_token_logits.data(), 0, beam_state->next_token_logits.size_bytes());
   memset(beam_state->next_token_scores.data(), 0, beam_state->next_token_scores.size_bytes());
@@ -236,7 +222,7 @@
                      transformers::IBeamScorer* beam_scorer,                 // beam scorer
                      const transformers::IBeamSearchParameters* parameters,  // parameters
                      int step,                                               // iteration counter
-                     Stream* stream,                                           // cuda stream (for CUDA only)
+                     Stream* stream,                                         // cuda stream (for CUDA only)
                      const transformers::IConsoleDumper* dumper) {           // tensor dumper
   ORT_UNUSED_PARAMETER(cpu_state);
 #ifndef DEBUG_BEAM_SEARCH
@@ -395,16 +381,6 @@
 
 // Copy present state to past state for GPT model
 template <typename T>
-<<<<<<< HEAD
-void PickPastState(const std::vector<OrtValue>& last_outputs,
-                   std::vector<OrtValue>& next_inputs,
-                   gsl::span<const int32_t>& beam_indices,
-                   AllocatorPtr allocator,
-                   Stream* /*stream*/) {
-
-  for (size_t i = 1; i < last_outputs.size(); ++i) {
-    const OrtValue& present = last_outputs[i];  // shape is like (2, batch_beam_size, 12, past_seq_len, 64)
-=======
 void PickGptPastState(const std::vector<OrtValue>& last_outputs,
                       std::vector<OrtValue>& next_inputs,
                       gsl::span<const int32_t>& beam_indices,
@@ -416,7 +392,6 @@
     const OrtValue& present = last_outputs[gpt_subgraph_first_present_output_idx + i];
 
     // shape is like (2, batch_beam_size, 12, past_seq_len, 64)
->>>>>>> 173bcdbc
     const TensorShape& past_shape = present.Get<Tensor>().Shape();
     auto block_size_per_beam = past_shape[2] * past_shape[3] * past_shape[4];
     auto past_key_size = past_shape[1] * past_shape[2] * past_shape[3] * past_shape[4];
@@ -630,7 +605,7 @@
 template <typename T>
 Status UpdateDecoderFeeds(
     AllocatorPtr allocator,
-    void* stream,
+    Stream* stream,
     const std::vector<OrtValue>& last_outputs,
     std::vector<OrtValue>& next_inputs,
     int num_present_tensors,
@@ -709,14 +684,7 @@
     gsl::span<int32_t>& sequence_lengths,
     int batch_size,
     int num_beams,
-<<<<<<< HEAD
-    gsl::span<const int32_t> input_ids_in_cpu,
-    int sequence_length,
-    int max_length,
     Stream* stream);
-=======
-    void* stream);
->>>>>>> 173bcdbc
 
 template Status ProcessLogits<float>(
     const OrtValue& logits,
@@ -735,19 +703,14 @@
 template Status DeviceCopy<float>(
     gsl::span<float> target,
     gsl::span<const float> source,
-<<<<<<< HEAD
-    Stream* stream,
-    int copyDirectionn);
-=======
-    void* stream,
+    Stream* stream,
     int copyDirection);
 
 template Status DeviceCopy<int32_t>(
     gsl::span<int32_t> target,
     gsl::span<const int32_t> source,
-    void* stream,
+    Stream* stream,
     int copyDirection);
->>>>>>> 173bcdbc
 
 template Status UpdateGptFeeds<float>(
     AllocatorPtr allocator,
@@ -765,7 +728,7 @@
 
 template Status UpdateDecoderFeeds<float>(
     AllocatorPtr allocator,
-    void* stream,
+    Stream* stream,
     const std::vector<OrtValue>& last_outputs,
     std::vector<OrtValue>& next_inputs,
     int num_present_tensors,
@@ -782,7 +745,7 @@
 template void ExpandInputs<int32_t>(const OrtValue& input, int num_beams, AllocatorPtr allocator, OrtValue& expanded);
 
 template Status ExpandBuffer<int32_t>(
-    void* stream,
+    Stream* stream,
     const OrtValue& input,
     int num_beams,
     AllocatorPtr allocator,
@@ -790,7 +753,7 @@
     bool only_copy_shape);
 
 template Status ExpandBuffer<float>(
-    void* stream,
+    Stream* stream,
     const OrtValue& input,
     int num_beams,
     AllocatorPtr allocator,
@@ -798,7 +761,7 @@
     bool only_copy_shape);
 
 template Status ExpandBuffer<MLFloat16>(
-    void* stream,
+    Stream* stream,
     const OrtValue& input,
     int num_beams,
     AllocatorPtr allocator,
