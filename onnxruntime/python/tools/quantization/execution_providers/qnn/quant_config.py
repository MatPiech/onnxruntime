--- conflicted
+++ resolved
@@ -278,23 +278,11 @@
     if per_channel:
         raise ValueError("QNN EP does not yet support per-channel quantization.")
 
-<<<<<<< HEAD
-    # Process model nodes to setup overrides.
-    model = onnx.load_model(model_input)
+    model = onnx.load_model(model_input, load_external_data=False)
+
     op_types = set()
     consumers = {}
     producers = {}
-    name_to_initializer = {initializer.name: initializer for initializer in model.graph.initializer}
-    value_infos = {vi.name: vi for vi in model.graph.value_info}
-    value_infos.update({ot.name: ot for ot in model.graph.output})
-    value_infos.update({it.name: it for it in model.graph.input})
-
-    # Get map of output names -> node producer
-    # Get map of tensor names -> consumers
-=======
-    model = onnx.load_model(model_input, load_external_data=False)
-
-    op_types = set()
     tensor_quant_overrides = {}
     model_has_external_data = False
     name_to_initializer = {}
@@ -306,8 +294,12 @@
         if onnx.external_data_helper.uses_external_data(initializer):
             model_has_external_data = True
 
-    # Setup quantization overrides for specific operator types
->>>>>>> f2dc725b
+    value_infos = {vi.name: vi for vi in model.graph.value_info}
+    value_infos.update({ot.name: ot for ot in model.graph.output})
+    value_infos.update({it.name: it for it in model.graph.input})
+
+    # Get map of output names -> node producer
+    # Get map of tensor names -> consumers
     for node in model.graph.node:
         op_types.add(node.op_type)
 
@@ -330,6 +322,7 @@
             tensor_quant_overrides, activation_type, value_infos, name_to_initializer, producers, consumers
         )
 
+    # Setup quantization overrides for specific operator types
     for node in model.graph.node:
         if node.op_type == "MatMul" and weight_type in Q8_TYPES:
             weight_symmetric = weight_type == QuantType.QInt8
