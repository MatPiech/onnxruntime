# -------------------------------------------------------------------------
# Copyright (c) Microsoft Corporation. All rights reserved.
# Licensed under the MIT License. See License.txt in the project root for
# license information.
# --------------------------------------------------------------------------
from __future__ import annotations

import onnx

from ..onnx_model import ONNXModel
from .fusion import Fusion


class FusionGelu(Fusion):
    def __init__(self, model: ONNXModel):
        super().__init__(model, "Gelu", "Erf")

    def fuse(
        self,
        erf_node: onnx.NodeProto,
        input_name_to_nodes: dict[str, list[onnx.NodeProto]],
        output_name_to_node: dict[str, onnx.NodeProto],
    ):
        """
        Interface function that tries to fuse a node sequence containing an Erf node into a single
        Gelu node.
        """
        if (
            self.fuse_1(erf_node, input_name_to_nodes, output_name_to_node)
            or self.fuse_2(erf_node, input_name_to_nodes, output_name_to_node)
            or self.fuse_3(erf_node, input_name_to_nodes, output_name_to_node)
        ):
            self.model.set_opset_import("com.microsoft", 1)

    def fuse_1(
        self,
        erf_node: onnx.NodeProto,
        input_name_to_nodes: dict[str, list[onnx.NodeProto]],
        output_name_to_node: dict[str, onnx.NodeProto],
    ) -> bool:
        """
        This pattern is from PyTorch model
        Fuse Gelu with Erf into one node:
        Pattern 1:
                       +-------Mul(0.5)---------------------+
                       |                                    |
                       |                                    v
                    [root] --> Div -----> Erf  --> Add --> Mul -->
                              (B=1.4142...)       (1)

        Pattern 2:
                       +------------------------------------+
                       |                                    |
                       |                                    v
                    [root] --> Div -----> Erf  --> Add --> Mul -->Mul -->
                              (B=1.4142...)       (1)            (0.5)

        Note that constant input for Add and Mul could be first or second input: like either A=0.5 or B=0.5 is fine.
        """
        if erf_node.output[0] not in input_name_to_nodes:
            return False
        children = input_name_to_nodes[erf_node.output[0]]
        if len(children) != 1 or children[0].op_type != "Add":
            return False
        add_after_erf = children[0]

        if not self.has_constant_input(add_after_erf, 1):
            return False

        if add_after_erf.output[0] not in input_name_to_nodes:
            return False

        children = input_name_to_nodes[add_after_erf.output[0]]
        if len(children) != 1 or children[0].op_type != "Mul":
            return False

        mul_after_erf = children[0]

        div = self.match_parent(erf_node, "Div", 0, output_name_to_node)
        if div is None:
            return False

        if self.find_constant_input(div, 1.4142, delta=0.001) != 1:
            return False

        subgraph_input = div.input[0]

        another = 1 if mul_after_erf.input[0] == add_after_erf.output[0] else 0
        if subgraph_input == mul_after_erf.input[another]:  # pattern 2
            children = input_name_to_nodes[mul_after_erf.output[0]]
            if len(children) != 1 or children[0].op_type != "Mul":
                return False
            mul_half = children[0]
            if not self.has_constant_input(mul_half, 0.5):
                return False
            subgraph_output = mul_half.output[0]
        else:  # pattern 1
            mul_half = self.match_parent(mul_after_erf, "Mul", another, output_name_to_node)
            if mul_half is None:
                return False

            if not self.has_constant_input(mul_half, 0.5):
                return False

            if subgraph_input not in mul_half.input:
                return False

            subgraph_output = mul_after_erf.output[0]

        subgraph_nodes = [div, erf_node, add_after_erf, mul_after_erf, mul_half]
        if not self.is_safe_to_fuse_nodes(subgraph_nodes, [subgraph_output], input_name_to_nodes, output_name_to_node):
            return False

        self.nodes_to_remove.extend(subgraph_nodes)
        fused_node = onnx.helper.make_node(
            "Gelu", name=self.create_unique_node_name(), inputs=[subgraph_input], outputs=[subgraph_output]
        )
        fused_node.domain = "com.microsoft"
        self.nodes_to_add.append(fused_node)
        return True

    def fuse_2(
        self,
        erf_node: onnx.NodeProto,
        input_name_to_nodes: dict[str, list[onnx.NodeProto]],
        output_name_to_node: dict[str, onnx.NodeProto],
    ) -> bool:
        """
        This pattern is from Keras model
        Fuse Gelu with Erf into one node:
                       +------------------------------------------+
                       |                                          |
                       |                                          v
                    [root] --> Div -----> Erf  --> Add --> Mul -->Mul
                              (B=1.4142...)       (A=1)   (A=0.5)

        Note that constant input for Add and Mul could be first or second input: like either A=0.5 or B=0.5 is fine.
        """
        if erf_node.output[0] not in input_name_to_nodes:
            return False
        children = input_name_to_nodes[erf_node.output[0]]
        if len(children) != 1 or children[0].op_type != "Add":
            return False
        add_after_erf = children[0]

        if not self.has_constant_input(add_after_erf, 1):
            return False

        if add_after_erf.output[0] not in input_name_to_nodes:
            return False
        children = input_name_to_nodes[add_after_erf.output[0]]
        if len(children) != 1 or children[0].op_type != "Mul":
            return False
        mul_after_erf = children[0]

        if not self.has_constant_input(mul_after_erf, 0.5):
            return False

        if mul_after_erf.output[0] not in input_name_to_nodes:
            return False
        children = input_name_to_nodes[mul_after_erf.output[0]]
        if len(children) != 1 or children[0].op_type != "Mul":
            return False
        mul = children[0]

        div = self.match_parent(erf_node, "Div", 0, output_name_to_node)
        if div is None:
            return False

        sqrt_node = None
        if self.find_constant_input(div, 1.4142, delta=0.001) != 1:
            sqrt_node = self.match_parent(div, "Sqrt", 1, output_name_to_node)
            if sqrt_node is None:
                return False
            if not self.has_constant_input(sqrt_node, 2.0):
                return False

        subgraph_input = div.input[0]

        if subgraph_input not in mul.input:
            return False

        subgraph_nodes = [div, erf_node, add_after_erf, mul_after_erf, mul]
        if sqrt_node:
            subgraph_nodes.append(sqrt_node)

        if not self.is_safe_to_fuse_nodes(subgraph_nodes, [mul.output[0]], input_name_to_nodes, output_name_to_node):
            return False

        self.nodes_to_remove.extend(subgraph_nodes)
        fused_node = onnx.helper.make_node(
<<<<<<< HEAD
            "Gelu", name=self.create_unique_node_name(), inputs=[root_node.output[0]], outputs=[mul.output[0]]
=======
            "Gelu", name=self.create_unique_node_name(), inputs=[subgraph_input], outputs=[mul.output[0]]
>>>>>>> f2dc725b
        )
        fused_node.domain = "com.microsoft"
        self.nodes_to_add.append(fused_node)
        return True

    def fuse_3(
        self,
        erf_node: onnx.NodeProto,
        input_name_to_nodes: dict[str, list[onnx.NodeProto]],
        output_name_to_node: dict[str, onnx.NodeProto],
    ) -> bool:
        """
        This pattern is from TensorFlow model
        Fuse Gelu with Erf into one node:
                       +----------------------------------------------+
                       |                                              |
                       |                                              v
                    [root] --> Mul -----> Erf    -->   Add --> Mul -->Mul
                               (A=0.7071067690849304)  (B=1)  (B=0.5)

        Note that constant input for Add and Mul could be first or second input: like either A=0.5 or B=0.5 is fine.
        """

        if erf_node.output[0] not in input_name_to_nodes:
            return False
        children = input_name_to_nodes[erf_node.output[0]]
        if len(children) != 1 or children[0].op_type != "Add":
            return False
        add_after_erf = children[0]

        if not self.has_constant_input(add_after_erf, 1):
            return False

        if add_after_erf.output[0] not in input_name_to_nodes:
            return False
        children = input_name_to_nodes[add_after_erf.output[0]]
        if len(children) != 1 or children[0].op_type != "Mul":
            return False
        mul_half = children[0]

        if not self.has_constant_input(mul_half, 0.5):
            return False

        first_mul = self.match_parent(erf_node, "Mul", 0, output_name_to_node)
        if first_mul is None:
            return False

        i = self.find_constant_input(first_mul, 0.7071067690849304, delta=0.001)
        if i < 0:
            return False

        root_input_index = 1 - i
        subgraph_input = first_mul.input[root_input_index]

        if mul_half.output[0] not in input_name_to_nodes:
            return False
        children = input_name_to_nodes[mul_half.output[0]]
        if len(children) != 1 or children[0].op_type != "Mul":
            return False
        last_mul = children[0]

        if not (last_mul.input[0] == subgraph_input or last_mul.input[1] == subgraph_input):
            return False

        subgraph_nodes = [first_mul, erf_node, add_after_erf, mul_half, last_mul]
        if not self.is_safe_to_fuse_nodes(
            subgraph_nodes,
            [last_mul.output[0]],
            input_name_to_nodes,
            output_name_to_node,
        ):
            return False

        self.nodes_to_remove.extend(subgraph_nodes)
        fused_node = onnx.helper.make_node(
<<<<<<< HEAD
            "Gelu", name=self.create_unique_node_name(), inputs=[root_node.output[0]], outputs=[last_mul.output[0]]
=======
            "Gelu", name=self.create_unique_node_name(), inputs=[subgraph_input], outputs=[last_mul.output[0]]
>>>>>>> f2dc725b
        )
        fused_node.domain = "com.microsoft"
        self.nodes_to_add.append(fused_node)
        return True<|MERGE_RESOLUTION|>--- conflicted
+++ resolved
@@ -189,11 +189,7 @@
 
         self.nodes_to_remove.extend(subgraph_nodes)
         fused_node = onnx.helper.make_node(
-<<<<<<< HEAD
-            "Gelu", name=self.create_unique_node_name(), inputs=[root_node.output[0]], outputs=[mul.output[0]]
-=======
             "Gelu", name=self.create_unique_node_name(), inputs=[subgraph_input], outputs=[mul.output[0]]
->>>>>>> f2dc725b
         )
         fused_node.domain = "com.microsoft"
         self.nodes_to_add.append(fused_node)
@@ -269,11 +265,7 @@
 
         self.nodes_to_remove.extend(subgraph_nodes)
         fused_node = onnx.helper.make_node(
-<<<<<<< HEAD
-            "Gelu", name=self.create_unique_node_name(), inputs=[root_node.output[0]], outputs=[last_mul.output[0]]
-=======
             "Gelu", name=self.create_unique_node_name(), inputs=[subgraph_input], outputs=[last_mul.output[0]]
->>>>>>> f2dc725b
         )
         fused_node.domain = "com.microsoft"
         self.nodes_to_add.append(fused_node)
