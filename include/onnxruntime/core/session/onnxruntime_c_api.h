// Copyright (c) Microsoft Corporation. All rights reserved.
// Licensed under the MIT License.

// See docs\c_cxx\README.md on generating the Doxygen documentation from this file

/** \mainpage C & C++ APIs
*
* <h1>C</h1>
*
* ::OrtApi - Click here to go to the structure with all C API functions.
*
* <h1>C++</h1>
*
* ::Ort - Click here to go to the namespace holding all of the C++ wrapper classes
*
* It is a set of header only wrapper classes around the C API. The goal is to turn the C style return value error codes into C++ exceptions, and to
* automate memory management through standard C++ RAII principles.
*
* \addtogroup Global
* ONNX Runtime C API
* @{
*/

#pragma once
#include <stdlib.h>
#include <stdint.h>
#include <string.h>

/** \brief The API version defined in this header
*
* This value is used by some API functions to behave as this version of the header expects.
*/
#define ORT_API_VERSION 12

#ifdef __cplusplus
extern "C" {
#endif

//! @}
// SAL2 Definitions
#ifndef _WIN32
#define _In_
#define _In_z_
#define _In_opt_
#define _In_opt_z_
#define _Out_
#define _Outptr_
#define _Out_opt_
#define _Inout_
#define _Inout_opt_
#define _Frees_ptr_opt_
#define _Ret_maybenull_
#define _Ret_notnull_
#define _Check_return_
#define _Outptr_result_maybenull_
#define _In_reads_(X)
#define _Inout_updates_all_(X)
#define _Out_writes_bytes_all_(X)
#define _Out_writes_all_(X)
#define _Success_(X)
#define _Outptr_result_buffer_maybenull_(X)
#define ORT_ALL_ARGS_NONNULL __attribute__((nonnull))
#else
#include <specstrings.h>
#define ORT_ALL_ARGS_NONNULL
#endif

#ifdef _WIN32
// Define ORT_DLL_IMPORT if your program is dynamically linked to Ort.
// dllexport is not used, we use a .def file.
#ifdef ORT_DLL_IMPORT
#define ORT_EXPORT __declspec(dllimport)
#else
#define ORT_EXPORT
#endif
#define ORT_API_CALL _stdcall
#define ORT_MUST_USE_RESULT
#define ORTCHAR_T wchar_t
#else
// To make symbols visible on macOS/iOS
#ifdef __APPLE__
#define ORT_EXPORT __attribute__((visibility("default")))
#else
#define ORT_EXPORT
#endif
#define ORT_API_CALL
#define ORT_MUST_USE_RESULT __attribute__((warn_unused_result))
#define ORTCHAR_T char
#endif

#ifndef ORT_TSTR
#ifdef _WIN32
#define ORT_TSTR(X) L##X
#else
#define ORT_TSTR(X) X
#endif
#endif

// Any pointer marked with _In_ or _Out_, cannot be NULL.

// Windows users should use unicode paths when possible to bypass the MAX_PATH limitation
// Every pointer marked with _In_ or _Out_, cannot be NULL. Caller should ensure that.
// for ReleaseXXX(...) functions, they can accept NULL pointer.

#ifdef __cplusplus
// For any compiler with C++11 support, MSVC 2015 and greater, or Clang version supporting noexcept.
// Such complex condition is needed because compilers set __cplusplus value differently.
#ifndef __has_feature
#define __has_feature(x) 0
#endif
#if ((__cplusplus >= 201103L) || (_MSC_VER >= 1900) || (defined(__has_feature) && __has_feature(cxx_noexcept)))
#define NO_EXCEPTION noexcept
#else
#define NO_EXCEPTION throw()
#endif
#else
#define NO_EXCEPTION
#endif

// __VA_ARGS__ on Windows and Linux are different
#define ORT_API(RETURN_TYPE, NAME, ...) RETURN_TYPE ORT_API_CALL NAME(__VA_ARGS__) NO_EXCEPTION

#define ORT_API_STATUS(NAME, ...) \
  _Success_(return == 0) _Check_return_ _Ret_maybenull_ OrtStatusPtr ORT_API_CALL NAME(__VA_ARGS__) NO_EXCEPTION ORT_MUST_USE_RESULT

// XXX: Unfortunately, SAL annotations are known to not work with function pointers
#define ORT_API2_STATUS(NAME, ...) \
  _Check_return_ _Ret_maybenull_ OrtStatusPtr(ORT_API_CALL* NAME)(__VA_ARGS__) NO_EXCEPTION ORT_MUST_USE_RESULT

// Used in *.cc files. Almost as same as ORT_API_STATUS, except without ORT_MUST_USE_RESULT and ORT_EXPORT
#define ORT_API_STATUS_IMPL(NAME, ...) \
  GSL_SUPPRESS(r .11)                  \
  _Success_(return == 0) _Check_return_ _Ret_maybenull_ OrtStatusPtr ORT_API_CALL NAME(__VA_ARGS__) NO_EXCEPTION

#define ORT_CLASS_RELEASE(X) void(ORT_API_CALL * Release##X)(_Frees_ptr_opt_ Ort##X * input)

#ifdef __DOXYGEN__
#undef ORT_API_STATUS
#define ORT_API_STATUS(NAME, ...) OrtStatus* NAME(__VA_ARGS__)
#undef ORT_API2_STATUS
#define ORT_API2_STATUS(NAME, ...) OrtStatus* NAME(__VA_ARGS__)
#undef ORT_CLASS_RELEASE
#define ORT_CLASS_RELEASE(X) void Release##X(Ort##X* input)
#undef NO_EXCEPTION
#define NO_EXCEPTION
#endif
/** \addtogroup Global
 * ONNX Runtime C API
 * @{
 */

/** Copied from TensorProto::DataType
* Currently, Ort doesn't support complex64, complex128
*/
typedef enum ONNXTensorElementDataType {
  ONNX_TENSOR_ELEMENT_DATA_TYPE_UNDEFINED,
  ONNX_TENSOR_ELEMENT_DATA_TYPE_FLOAT,   // maps to c type float
  ONNX_TENSOR_ELEMENT_DATA_TYPE_UINT8,   // maps to c type uint8_t
  ONNX_TENSOR_ELEMENT_DATA_TYPE_INT8,    // maps to c type int8_t
  ONNX_TENSOR_ELEMENT_DATA_TYPE_UINT16,  // maps to c type uint16_t
  ONNX_TENSOR_ELEMENT_DATA_TYPE_INT16,   // maps to c type int16_t
  ONNX_TENSOR_ELEMENT_DATA_TYPE_INT32,   // maps to c type int32_t
  ONNX_TENSOR_ELEMENT_DATA_TYPE_INT64,   // maps to c type int64_t
  ONNX_TENSOR_ELEMENT_DATA_TYPE_STRING,  // maps to c++ type std::string
  ONNX_TENSOR_ELEMENT_DATA_TYPE_BOOL,
  ONNX_TENSOR_ELEMENT_DATA_TYPE_FLOAT16,
  ONNX_TENSOR_ELEMENT_DATA_TYPE_DOUBLE,      // maps to c type double
  ONNX_TENSOR_ELEMENT_DATA_TYPE_UINT32,      // maps to c type uint32_t
  ONNX_TENSOR_ELEMENT_DATA_TYPE_UINT64,      // maps to c type uint64_t
  ONNX_TENSOR_ELEMENT_DATA_TYPE_COMPLEX64,   // complex with float32 real and imaginary components
  ONNX_TENSOR_ELEMENT_DATA_TYPE_COMPLEX128,  // complex with float64 real and imaginary components
  ONNX_TENSOR_ELEMENT_DATA_TYPE_BFLOAT16     // Non-IEEE floating-point format based on IEEE754 single-precision
} ONNXTensorElementDataType;

// Synced with onnx TypeProto oneof
typedef enum ONNXType {
  ONNX_TYPE_UNKNOWN,
  ONNX_TYPE_TENSOR,
  ONNX_TYPE_SEQUENCE,
  ONNX_TYPE_MAP,
  ONNX_TYPE_OPAQUE,
  ONNX_TYPE_SPARSETENSOR,
  ONNX_TYPE_OPTIONAL
} ONNXType;

// These types are synced with internal
// SparseFormatFlags
typedef enum OrtSparseFormat {
  ORT_SPARSE_UNDEFINED = 0,
  ORT_SPARSE_COO = 0x1,
  ORT_SPARSE_CSRC = 0x2,
  ORT_SPARSE_BLOCK_SPARSE = 0x4
} OrtSparseFormat;

// Enum allows to query sparse tensor indices
enum OrtSparseIndicesFormat {
  ORT_SPARSE_COO_INDICES,
  ORT_SPARSE_CSR_INNER_INDICES,
  ORT_SPARSE_CSR_OUTER_INDICES,
  ORT_SPARSE_BLOCK_SPARSE_INDICES
};

/** \brief Logging severity levels
 *
 * In typical API usage, specifying a logging severity level specifies the minimum severity of log messages to show.
 */
typedef enum OrtLoggingLevel {
  ORT_LOGGING_LEVEL_VERBOSE,  ///< Verbose informational messages (least severe).
  ORT_LOGGING_LEVEL_INFO,     ///< Informational messages.
  ORT_LOGGING_LEVEL_WARNING,  ///< Warning messages.
  ORT_LOGGING_LEVEL_ERROR,    ///< Error messages.
  ORT_LOGGING_LEVEL_FATAL,    ///< Fatal error messages (most severe).
} OrtLoggingLevel;

typedef enum OrtErrorCode {
  ORT_OK,
  ORT_FAIL,
  ORT_INVALID_ARGUMENT,
  ORT_NO_SUCHFILE,
  ORT_NO_MODEL,
  ORT_ENGINE_ERROR,
  ORT_RUNTIME_EXCEPTION,
  ORT_INVALID_PROTOBUF,
  ORT_MODEL_LOADED,
  ORT_NOT_IMPLEMENTED,
  ORT_INVALID_GRAPH,
  ORT_EP_FAIL,
} OrtErrorCode;

typedef enum OrtOpAttrType {
  ORT_OP_ATTR_UNDEFINED = 0,
  ORT_OP_ATTR_INT,
  ORT_OP_ATTR_INTS,
  ORT_OP_ATTR_FLOAT,
  ORT_OP_ATTR_FLOATS,
  ORT_OP_ATTR_STRING,
  ORT_OP_ATTR_STRINGS,
} OrtOpAttrType;

//! @}
#define ORT_RUNTIME_CLASS(X) \
  struct Ort##X;             \
  typedef struct Ort##X Ort##X;

/** \addtogroup Global
 * ONNX Runtime C API
 * @{
 */
// The actual types defined have an Ort prefix
ORT_RUNTIME_CLASS(Env);
ORT_RUNTIME_CLASS(Status);  // nullptr for Status* indicates success
ORT_RUNTIME_CLASS(MemoryInfo);
ORT_RUNTIME_CLASS(IoBinding);
ORT_RUNTIME_CLASS(Session);  //Don't call ReleaseSession from Dllmain (because session owns a thread pool)
ORT_RUNTIME_CLASS(Value);
ORT_RUNTIME_CLASS(RunOptions);
ORT_RUNTIME_CLASS(TypeInfo);
ORT_RUNTIME_CLASS(TensorTypeAndShapeInfo);
ORT_RUNTIME_CLASS(SessionOptions);
ORT_RUNTIME_CLASS(CustomOpDomain);
ORT_RUNTIME_CLASS(MapTypeInfo);
ORT_RUNTIME_CLASS(SequenceTypeInfo);
ORT_RUNTIME_CLASS(ModelMetadata);
ORT_RUNTIME_CLASS(ThreadPoolParams);
ORT_RUNTIME_CLASS(ThreadingOptions);
ORT_RUNTIME_CLASS(ArenaCfg);
ORT_RUNTIME_CLASS(PrepackedWeightsContainer);
ORT_RUNTIME_CLASS(TensorRTProviderOptionsV2);
ORT_RUNTIME_CLASS(CUDAProviderOptionsV2);
ORT_RUNTIME_CLASS(Op);
ORT_RUNTIME_CLASS(OpAttr);

#ifdef _WIN32
typedef _Return_type_success_(return == 0) OrtStatus* OrtStatusPtr;
#else
typedef OrtStatus* OrtStatusPtr;
#endif

/** \brief Memory allocation interface
*
* Structure of function pointers that defines a memory allocator. This can be created and filled in by the user for custom allocators.
*
* When an allocator is passed to any function, be sure that the allocator object is not destroyed until the last allocated object using it is freed.
*/
typedef struct OrtAllocator {
  uint32_t version;                                                                   ///< Must be initialized to ORT_API_VERSION
  void*(ORT_API_CALL* Alloc)(struct OrtAllocator* this_, size_t size);                ///< Returns a pointer to an allocated block of `size` bytes
  void(ORT_API_CALL* Free)(struct OrtAllocator* this_, void* p);                      ///< Free a block of memory previously allocated with OrtAllocator::Alloc
  const struct OrtMemoryInfo*(ORT_API_CALL* Info)(const struct OrtAllocator* this_);  ///< Return a pointer to an ::OrtMemoryInfo that describes this allocator
} OrtAllocator;

typedef void(ORT_API_CALL* OrtLoggingFunction)(
    void* param, OrtLoggingLevel severity, const char* category, const char* logid, const char* code_location,
    const char* message);

/** \brief Graph optimization level
*
* Refer to https://www.onnxruntime.ai/docs/resources/graph-optimizations.html
* for an in-depth understanding of Graph Optimizations
*/
typedef enum GraphOptimizationLevel {
  ORT_DISABLE_ALL = 0,
  ORT_ENABLE_BASIC = 1,
  ORT_ENABLE_EXTENDED = 2,
  ORT_ENABLE_ALL = 99
} GraphOptimizationLevel;

typedef enum ExecutionMode {
  ORT_SEQUENTIAL = 0,
  ORT_PARALLEL = 1,
} ExecutionMode;

/** \brief Language projection identifiers
* /see OrtApi::SetLanguageProjection
*/
typedef enum OrtLanguageProjection {
  ORT_PROJECTION_C = 0,
  ORT_PROJECTION_CPLUSPLUS = 1,
  ORT_PROJECTION_CSHARP = 2,
  ORT_PROJECTION_PYTHON = 3,
  ORT_PROJECTION_JAVA = 4,
  ORT_PROJECTION_WINML = 5,
  ORT_PROJECTION_NODEJS = 6,
} OrtLanguageProjection;

struct OrtKernelInfo;
typedef struct OrtKernelInfo OrtKernelInfo;
struct OrtKernelContext;
typedef struct OrtKernelContext OrtKernelContext;
struct OrtCustomOp;
typedef struct OrtCustomOp OrtCustomOp;
struct OrtExecutionProvider;
typedef struct OrtExecutionProvider OrtExecutionProvider;

typedef enum OrtAllocatorType {
  OrtInvalidAllocator = -1,
  OrtDeviceAllocator = 0,
  OrtArenaAllocator = 1
} OrtAllocatorType;

/** \brief Memory types for allocated memory, execution provider specific types should be extended in each provider.
*/
// Whenever this struct is updated, please also update the MakeKey function in onnxruntime / core / framework / execution_provider.cc
typedef enum OrtMemType {
  OrtMemTypeCPUInput = -2,              ///< Any CPU memory used by non-CPU execution provider
  OrtMemTypeCPUOutput = -1,             ///< CPU accessible memory outputted by non-CPU execution provider, i.e. CUDA_PINNED
  OrtMemTypeCPU = OrtMemTypeCPUOutput,  ///< Temporary CPU accessible memory allocated by non-CPU execution provider, i.e. CUDA_PINNED
  OrtMemTypeDefault = 0,                ///< The default allocator for execution provider
} OrtMemType;

/** \brief Algorithm to use for cuDNN Convolution Op
*/
typedef enum OrtCudnnConvAlgoSearch {
  OrtCudnnConvAlgoSearchExhaustive,  // expensive exhaustive benchmarking using cudnnFindConvolutionForwardAlgorithmEx
  OrtCudnnConvAlgoSearchHeuristic,   // lightweight heuristic based search using cudnnGetConvolutionForwardAlgorithm_v7
  OrtCudnnConvAlgoSearchDefault,     // default algorithm using CUDNN_CONVOLUTION_FWD_ALGO_IMPLICIT_PRECOMP_GEMM
} OrtCudnnConvAlgoSearch;

/** \brief CUDA Provider Options
*
* \see OrtApi::SessionOptionsAppendExecutionProvider_CUDA
*/
typedef struct OrtCUDAProviderOptions {
#ifdef __cplusplus
  OrtCUDAProviderOptions() : device_id{}, cudnn_conv_algo_search{OrtCudnnConvAlgoSearchExhaustive}, gpu_mem_limit{SIZE_MAX}, arena_extend_strategy{}, do_copy_in_default_stream{1}, has_user_compute_stream{}, user_compute_stream{}, default_memory_arena_cfg{} {}
#endif

  /** \brief CUDA device Id
  *   Defaults to 0.
  */
  int device_id;

  /** \brief CUDA Convolution algorithm search configuration.
  *   See enum OrtCudnnConvAlgoSearch for more details.
  *   Defaults to OrtCudnnConvAlgoSearchExhaustive.
  */
  OrtCudnnConvAlgoSearch cudnn_conv_algo_search;

  /** \brief CUDA memory limit (To use all possible memory pass in maximum size_t)
  *   Defaults to SIZE_MAX.
  *   \note If a ::OrtArenaCfg has been applied, it will override this field
  */
  size_t gpu_mem_limit;

  /** \brief Strategy used to grow the memory arena
  *   0 = kNextPowerOfTwo<br>
  *   1 = kSameAsRequested<br>
  *   Defaults to 0.
  *   \note If a ::OrtArenaCfg has been applied, it will override this field
  */
  int arena_extend_strategy;

  /** \brief Flag indicating if copying needs to take place on the same stream as the compute stream in the CUDA EP
  *   0 = Use separate streams for copying and compute.
  *   1 = Use the same stream for copying and compute.
  *   Defaults to 1.
  *   WARNING: Setting this to 0 may result in data races for some models.
  *   Please see issue #4829 for more details.
  */
  int do_copy_in_default_stream;

  /** \brief Flag indicating if there is a user provided compute stream
  *   Defaults to 0.
  */
  int has_user_compute_stream;

  /** \brief User provided compute stream.
  *   If provided, please set `has_user_compute_stream` to 1.
  */
  void* user_compute_stream;

  /** \brief CUDA memory arena configuration parameters
  */
  OrtArenaCfg* default_memory_arena_cfg;

} OrtCUDAProviderOptions;

/** \brief ROCM Provider Options
*
* \see OrtApi::SessionOptionsAppendExecutionProvider_ROCM
*/
typedef struct OrtROCMProviderOptions {
#ifdef __cplusplus
  OrtROCMProviderOptions() : device_id{}, miopen_conv_exhaustive_search{0}, gpu_mem_limit{SIZE_MAX}, arena_extend_strategy{}, do_copy_in_default_stream{1}, has_user_compute_stream{}, user_compute_stream{}, default_memory_arena_cfg{} {}
#endif

  /** \brief ROCM device Id
  *   Defaults to 0.
  */
  int device_id;

  /** \brief ROCM MIOpen Convolution algorithm exaustive search option.
  *   Defaults to 0 (false).
  */
  int miopen_conv_exhaustive_search;

  /** \brief ROCM memory limit (To use all possible memory pass in maximum size_t)
  *   Defaults to SIZE_MAX.
  *   \note If a ::OrtArenaCfg has been applied, it will override this field
  */
  size_t gpu_mem_limit;

  /** \brief Strategy used to grow the memory arena
  *   0 = kNextPowerOfTwo<br>
  *   1 = kSameAsRequested<br>
  *   Defaults to 0.
  *   \note If a ::OrtArenaCfg has been applied, it will override this field
  */
  int arena_extend_strategy;

  /** \brief Flag indicating if copying needs to take place on the same stream as the compute stream in the ROCM EP
  *   0 = Use separate streams for copying and compute.
  *   1 = Use the same stream for copying and compute.
  *   Defaults to 1.
  *   WARNING: Setting this to 0 may result in data races for some models.
  *   Please see issue #4829 for more details.
  */
  int do_copy_in_default_stream;

  /** \brief Flag indicating if there is a user provided compute stream
  *   Defaults to 0.
  */
  int has_user_compute_stream;

  /** \brief User provided compute stream.
  *   If provided, please set `has_user_compute_stream` to 1.
  */
  void* user_compute_stream;

  /** \brief ROCM memory arena configuration parameters
  */
  OrtArenaCfg* default_memory_arena_cfg;

} OrtROCMProviderOptions;

/** \brief TensorRT Provider Options
*
* \see OrtApi::SessionOptionsAppendExecutionProvider_TensorRT
*/
typedef struct OrtTensorRTProviderOptions {
  int device_id;                                ///< CUDA device id (0 = default device)
  int has_user_compute_stream;                  // indicator of user specified CUDA compute stream.
  void* user_compute_stream;                    // user specified CUDA compute stream.
  int trt_max_partition_iterations;             // maximum iterations for TensorRT parser to get capability
  int trt_min_subgraph_size;                    // minimum size of TensorRT subgraphs
  size_t trt_max_workspace_size;                // maximum workspace size for TensorRT.
  int trt_fp16_enable;                          // enable TensorRT FP16 precision. Default 0 = false, nonzero = true
  int trt_int8_enable;                          // enable TensorRT INT8 precision. Default 0 = false, nonzero = true
  const char* trt_int8_calibration_table_name;  // TensorRT INT8 calibration table name.
  int trt_int8_use_native_calibration_table;    // use native TensorRT generated calibration table. Default 0 = false, nonzero = true
  int trt_dla_enable;                           // enable DLA. Default 0 = false, nonzero = true
  int trt_dla_core;                             // DLA core number. Default 0
  int trt_dump_subgraphs;                       // dump TRT subgraph. Default 0 = false, nonzero = true
  int trt_engine_cache_enable;                  // enable engine caching. Default 0 = false, nonzero = true
  const char* trt_engine_cache_path;            // specify engine cache path
  int trt_engine_decryption_enable;             // enable engine decryption. Default 0 = false, nonzero = true
  const char* trt_engine_decryption_lib_path;   // specify engine decryption library path
  int trt_force_sequential_engine_build;        // force building TensorRT engine sequentially. Default 0 = false, nonzero = true
  // This is the legacy struct and don't add new fields here.
  // For new field that can be represented by string, please add it in include/onnxruntime/core/providers/tensorrt/tensorrt_provider_options.h
  // For non-string field, need to create a new separate api to handle it.
} OrtTensorRTProviderOptions;

/** \brief MIGraphX Provider Options
*
* \see OrtApi::SessionOptionsAppendExecutionProvider_MIGraphX
*/
typedef struct OrtMIGraphXProviderOptions {
  int device_id;             // hip device id.
  int migraphx_fp16_enable;  // enable MIGraphX FP16 precision. Default 0 = false, nonzero = true
  int migraphx_int8_enable;  // enable MIGraphX INT8 precision. Default 0 = false, nonzero = true
} OrtMIGraphXProviderOptions;

/** \brief OpenVINO Provider Options
*
* \see OrtApi::SessionOptionsAppendExecutionProvider_OpenVINO
*/
typedef struct OrtOpenVINOProviderOptions {
#ifdef __cplusplus
  OrtOpenVINOProviderOptions() : device_type{}, enable_vpu_fast_compile{}, device_id{}, num_of_threads{}, use_compiled_network{}, blob_dump_path{}, context{}, enable_opencl_throttling{} {}
#endif
  /** \brief Device type string
  *
  * Valid settings are one of: "CPU_FP32", "GPU_FP32", "GPU_FP16", "MYRIAD_FP16", "VAD-M_FP16" or "VAD-F_FP32"
  */
  const char* device_type;
  unsigned char enable_vpu_fast_compile;  ///< 0 = disabled, nonzero = enabled
  const char* device_id;
  size_t num_of_threads;               ///< 0 = Use default number of threads
  unsigned char use_compiled_network;  ///< 0 = disabled, nonzero = enabled
  const char* blob_dump_path;          // path is set to empty by default
  void* context;
  unsigned char enable_opencl_throttling; ///< 0 = disabled, nonzero = enabled
} OrtOpenVINOProviderOptions;

struct OrtApi;
typedef struct OrtApi OrtApi;

/** \brief The helper interface to get the right version of OrtApi
*
* Get a pointer to this structure through ::OrtGetApiBase
*/
struct OrtApiBase {
  /** \brief Get a pointer to the requested version of the ::OrtApi
  *
  * \param[in] version Must be ::ORT_API_VERSION
  * \return The ::OrtApi for the version requested, nullptr will be returned if this version is unsupported, for example when using a runtime
  *   older than the version created with this header file.
  */
  const OrtApi*(ORT_API_CALL* GetApi)(uint32_t version)NO_EXCEPTION;
  const char*(ORT_API_CALL* GetVersionString)(void)NO_EXCEPTION;  ///< Returns a null terminated string of the version of the Onnxruntime library (eg: "1.8.1")
};
typedef struct OrtApiBase OrtApiBase;

/** \brief The Onnxruntime library's entry point to access the C API
*
* Call this to get the a pointer to an ::OrtApiBase
*/
ORT_EXPORT const OrtApiBase* ORT_API_CALL OrtGetApiBase(void) NO_EXCEPTION;

/** \brief Thread work loop function
*
* Onnxruntime will provide the working loop on custom thread creation
* Argument is an onnxruntime built-in type which will be provided when thread pool calls OrtCustomCreateThreadFn
*/
typedef void (*OrtThreadWorkerFn)(void* ort_worker_fn_param);

typedef const struct OrtCustomHandleType { char __place_holder; } * OrtCustomThreadHandle;

/** \brief Ort custom thread creation function
*
* The function should return a thread handle to be used in onnxruntime thread pools
* Onnxruntime will throw exception on return value of nullptr or 0, indicating that the function failed to create a thread
*/
typedef OrtCustomThreadHandle (*OrtCustomCreateThreadFn)(void* ort_custom_thread_creation_options, OrtThreadWorkerFn ort_thread_worker_fn, void* ort_worker_fn_param);

/** \brief Custom thread join function
*
* Onnxruntime thread pool destructor will call the function to join a custom thread.
* Argument ort_custom_thread_handle is the value returned by OrtCustomCreateThreadFn
*/
typedef void (*OrtCustomJoinThreadFn)(OrtCustomThreadHandle ort_custom_thread_handle);

/** \brief The C API
*
* All C API functions are defined inside this structure as pointers to functions.
* Call OrtApiBase::GetApi to get a pointer to it
*
* \nosubgrouping
*/
struct OrtApi {
  /// \name OrtStatus
  /// @{

  /**
  * \brief Create an OrtStatus from a null terminated string
  *
  * \param[in] code
  * \param[in] msg A null-terminated string. Its contents will be copied.
  * \return A new OrtStatus object, must be destroyed with OrtApi::ReleaseStatus
  */
  OrtStatus*(ORT_API_CALL* CreateStatus)(OrtErrorCode code, _In_ const char* msg)NO_EXCEPTION ORT_ALL_ARGS_NONNULL;

  /** \brief Get OrtErrorCode from OrtStatus
  *
  * \param[in] status
  * \return OrtErrorCode that \p status was created with
  */
  OrtErrorCode(ORT_API_CALL* GetErrorCode)(_In_ const OrtStatus* status) NO_EXCEPTION ORT_ALL_ARGS_NONNULL;

  /** \brief Get error string from OrtStatus
  *
  * \param[in] status
  * \return The error message inside the `status`. Do not free the returned value.
  */
  const char*(ORT_API_CALL* GetErrorMessage)(_In_ const OrtStatus* status)NO_EXCEPTION ORT_ALL_ARGS_NONNULL;

  /// @}
  /// \name OrtEnv
  /// @{

  /** \brief Create an OrtEnv
  *
  * \param[in] log_severity_level The log severity level.
  * \param[in] logid The log identifier.
  * \param[out] out Returned newly created OrtEnv. Must be freed with OrtApi::ReleaseEnv
  *
  * \snippet{doc} snippets.dox OrtStatus Return Value
  */
  ORT_API2_STATUS(CreateEnv, OrtLoggingLevel log_severity_level, _In_ const char* logid, _Outptr_ OrtEnv** out);

  /** \brief Create an OrtEnv
  *
  * \param[in] logging_function A pointer to a logging function.
  * \param[in] logger_param A pointer to arbitrary data passed as the ::OrtLoggingFunction `param` parameter to
  *                         `logging_function`.
  * \param[in] log_severity_level The log severity level.
  * \param[in] logid The log identifier.
  * \param[out] out Returned newly created OrtEnv. Must be freed with OrtApi::ReleaseEnv
  *
  * \snippet{doc} snippets.dox OrtStatus Return Value
  */
  ORT_API2_STATUS(CreateEnvWithCustomLogger, OrtLoggingFunction logging_function, _In_opt_ void* logger_param,
                  OrtLoggingLevel log_severity_level, _In_ const char* logid, _Outptr_ OrtEnv** out);

  /** \brief Enable Telemetry
  *
  * \note Telemetry events are on by default since they are lightweight
  * \param[in] env
  *
  * \snippet{doc} snippets.dox OrtStatus Return Value
  */
  ORT_API2_STATUS(EnableTelemetryEvents, _In_ const OrtEnv* env);
  /** \brief Disable Telemetry
  *
  * \see OrtApi::EnableTelemetryEvents
  * \param[in] env
  *
  * \snippet{doc} snippets.dox OrtStatus Return Value
  */
  ORT_API2_STATUS(DisableTelemetryEvents, _In_ const OrtEnv* env);

  /// @}
  /// \name OrtSession
  /// @{

  /** \brief Create an OrtSession from a model file
  *
  * \param[in] env
  * \param[in] model_path
  * \param[in] options
  * \param[out] out Returned newly created OrtSession. Must be freed with OrtApi::ReleaseSession
  *
  * \snippet{doc} snippets.dox OrtStatus Return Value
  */
  // TODO: document the path separator convention? '/' vs '\'
  // TODO: should specify the access characteristics of model_path. Is this read only during the
  // execution of CreateSession, or does the OrtSession retain a handle to the file/directory
  // and continue to access throughout the OrtSession lifetime?
  //  What sort of access is needed to model_path : read or read/write?
  ORT_API2_STATUS(CreateSession, _In_ const OrtEnv* env, _In_ const ORTCHAR_T* model_path,
                  _In_ const OrtSessionOptions* options, _Outptr_ OrtSession** out);

  /** \brief Create an OrtSession from memory
  *
  * \param[in] env
  * \param[in] model_data
  * \param[in] model_data_length
  * \param[in] options
  * \param[out] out Returned newly created OrtSession. Must be freed with OrtApi::ReleaseSession
  *
  * \snippet{doc} snippets.dox OrtStatus Return Value
  */
  ORT_API2_STATUS(CreateSessionFromArray, _In_ const OrtEnv* env, _In_ const void* model_data, size_t model_data_length,
                  _In_ const OrtSessionOptions* options, _Outptr_ OrtSession** out);

  /** \brief Run the model in an ::OrtSession
  *
  * Will not return until the model run has completed. Multiple threads might be used to run the model based on
  * the options in the ::OrtSession and settings used when creating the ::OrtEnv
  *
  * \param[in] session
  * \param[in] run_options If nullptr, will use a default ::OrtRunOptions
  * \param[in] input_names Array of null terminated UTF8 encoded strings of the input names
  * \param[in] inputs Array of ::OrtValue%s of the input values
  * \param[in] input_len Number of elements in the input_names and inputs arrays
  * \param[in] output_names Array of null terminated UTF8 encoded strings of the output names
  * \param[in] output_names_len Number of elements in the output_names and outputs array
  * \param[out] outputs Array of ::OrtValue%s that the outputs are stored in. This can also be
  *     an array of nullptr values, in this case ::OrtValue objects will be allocated and pointers
  *     to them will be set into the `outputs` array.
  *
  * \snippet{doc} snippets.dox OrtStatus Return Value
  */
  ORT_API2_STATUS(Run, _Inout_ OrtSession* session, _In_opt_ const OrtRunOptions* run_options,
                  _In_reads_(input_len) const char* const* input_names,
                  _In_reads_(input_len) const OrtValue* const* inputs, size_t input_len,
                  _In_reads_(output_names_len) const char* const* output_names, size_t output_names_len,
                  _Inout_updates_all_(output_names_len) OrtValue** outputs);

  /// @}
  /// \name OrtSessionOptions
  /// @{

  /** \brief Create an ::OrtSessionOptions object
  *
  * To use additional providers, you must build ORT with the extra providers enabled. Then call one of these
  * functions to enable them in the session:<br>
  *   OrtSessionOptionsAppendExecutionProvider_CPU<br>
  *   OrtSessionOptionsAppendExecutionProvider_CUDA<br>
  *   OrtSessionOptionsAppendExecutionProvider_(remaining providers...)<br>
  * The order they are called indicates the preference order as well. In other words call this method
  * on your most preferred execution provider first followed by the less preferred ones.
  * If none are called Ort will use its internal CPU execution provider.
  *
  * \param[out] options The newly created OrtSessionOptions. Must be freed with OrtApi::ReleaseSessionOptions
  *
  * \snippet{doc} snippets.dox OrtStatus Return Value
  */
  ORT_API2_STATUS(CreateSessionOptions, _Outptr_ OrtSessionOptions** options);

  /** \brief Set filepath to save optimized model after graph level transformations
  *
  * \param[in] options
  * \param[in] optimized_model_filepath
  *
  * \snippet{doc} snippets.dox OrtStatus Return Value
  */
  ORT_API2_STATUS(SetOptimizedModelFilePath, _Inout_ OrtSessionOptions* options,
                  _In_ const ORTCHAR_T* optimized_model_filepath);

  /** \brief Create a copy of an existing ::OrtSessionOptions
  *
  * \param[in] in_options OrtSessionOptions to copy
  * \param[out] out_options Returned newly created ::OrtSessionOptions. Must be freed with OrtApi::ReleaseSessionOptions
  *
  * \snippet{doc} snippets.dox OrtStatus Return Value
  */
  ORT_API2_STATUS(CloneSessionOptions, _In_ const OrtSessionOptions* in_options,
                  _Outptr_ OrtSessionOptions** out_options);

  /** \brief Set execution mode
  *
  * Controls whether you want to execute operators in your graph sequentially or in parallel. Usually when the model
  *  has many branches, setting this option to ExecutionMode.ORT_PARALLEL will give you better performance.
  *  See [docs/ONNX_Runtime_Perf_Tuning.md] for more details.
  *
  * \param[in] options
  * \param[in] execution_mode
  *
  * \snippet{doc} snippets.dox OrtStatus Return Value
  */
  ORT_API2_STATUS(SetSessionExecutionMode, _Inout_ OrtSessionOptions* options, ExecutionMode execution_mode);

  /** \brief Enable profiling for a session
  *
  * \param[in] options
  * \param[in] profile_file_prefix
  *
  * \snippet{doc} snippets.dox OrtStatus Return Value
  */
  ORT_API2_STATUS(EnableProfiling, _Inout_ OrtSessionOptions* options, _In_ const ORTCHAR_T* profile_file_prefix);

  /** \brief Disable profiling for a session
  *
  * \param[in] options
  *
  * \snippet{doc} snippets.dox OrtStatus Return Value
  */
  ORT_API2_STATUS(DisableProfiling, _Inout_ OrtSessionOptions* options);

  /** \brief Enable the memory pattern optimization
  *
  * The idea is if the input shapes are the same, we could trace the internal memory allocation
  * and generate a memory pattern for future request. So next time we could just do one allocation
  * with a big chunk for all the internal memory allocation.
  * \note Memory pattern optimization is only available when Sequential Execution mode is enabled (see OrtApi::SetSessionExecutionMode)
  *
  * \see OrtApi::DisableMemPattern
  *
  * \param[in] options
  *
  * \snippet{doc} snippets.dox OrtStatus Return Value
  */
  ORT_API2_STATUS(EnableMemPattern, _Inout_ OrtSessionOptions* options);

  /** \brief Disable the memory pattern optimization
  *
  * \see OrtApi::EnableMemPattern
  *
  * \param[in] options
  *
  * \snippet{doc} snippets.dox OrtStatus Return Value
  */
  ORT_API2_STATUS(DisableMemPattern, _Inout_ OrtSessionOptions* options);

  /** \brief Enable the memory arena on CPU
  *
  * Arena may pre-allocate memory for future usage.
  *
  * \param[in] options
  *
  * \snippet{doc} snippets.dox OrtStatus Return Value
  */
  ORT_API2_STATUS(EnableCpuMemArena, _Inout_ OrtSessionOptions* options);

  /** \brief Disable the memory arena on CPU
  *
  * \param[in] options
  *
  * \snippet{doc} snippets.dox OrtStatus Return Value
  */
  ORT_API2_STATUS(DisableCpuMemArena, _Inout_ OrtSessionOptions* options);

  /** \brief Set session log id
  *
  * \param[in] options
  * \param[in] logid The log identifier.
  *
  * \snippet{doc} snippets.dox OrtStatus Return Value
  */
  ORT_API2_STATUS(SetSessionLogId, _Inout_ OrtSessionOptions* options, const char* logid);

  /** \brief Set session log verbosity level
  *
  * Applies to session load, initialization, etc
  *
  * \param[in] options
  * \param[in] session_log_verbosity_level \snippet{doc} snippets.dox Log Verbosity Level
  *
  * \snippet{doc} snippets.dox OrtStatus Return Value
  */
  ORT_API2_STATUS(SetSessionLogVerbosityLevel, _Inout_ OrtSessionOptions* options, int session_log_verbosity_level);

  /** \brief Set session log severity level
  *
  * \param[in] options
  * \param[in] session_log_severity_level The log severity level (refer to ::OrtLoggingLevel for possible values).
  *
  * \snippet{doc} snippets.dox OrtStatus Return Value
  */
  ORT_API2_STATUS(SetSessionLogSeverityLevel, _Inout_ OrtSessionOptions* options, int session_log_severity_level);

  /** \brief Set the optimization level to apply when loading a graph
  *
  * Please see https://www.onnxruntime.ai/docs/resources/graph-optimizations.html for an in-depth explanation
  * \param[in,out] options The session options object
  * \param[in] graph_optimization_level The optimization level
  *
  * \snippet{doc} snippets.dox OrtStatus Return Value
  */
  ORT_API2_STATUS(SetSessionGraphOptimizationLevel, _Inout_ OrtSessionOptions* options,
                  GraphOptimizationLevel graph_optimization_level);

  /** \brief Sets the number of threads used to parallelize the execution within nodes
  *
  * When running a single node operation, ex. add, this sets the maximum number of threads to use.
  *
  * \note If built with OpenMP, this has no effect on the number of threads used. In this case
  *       use the OpenMP env variables to configure the number of intra op num threads.
  *
  * \param[in] options
  * \param[in] intra_op_num_threads Number of threads to use<br>
  *   A value of 0 will use the default number of threads<br>
  *
  * \snippet{doc} snippets.dox OrtStatus Return Value
  */
  ORT_API2_STATUS(SetIntraOpNumThreads, _Inout_ OrtSessionOptions* options, int intra_op_num_threads);

  /** \brief Sets the number of threads used to parallelize the execution of the graph
  *
  * If nodes can be run in parallel, this sets the maximum number of threads to use to run them in parallel.
  *
  * \note If sequential execution is enabled this value is ignored, it acts as if it was set to 1.
  *
  * \param[in] options
  * \param[in] inter_op_num_threads Number of threads to use<br>
  *   A value of 0 will use the default number of threads<br>
  *
  * \snippet{doc} snippets.dox OrtStatus Return Value
  */
  ORT_API2_STATUS(SetInterOpNumThreads, _Inout_ OrtSessionOptions* options, int inter_op_num_threads);

  /// @}
  /// \name OrtCustomOpDomain
  /// @{

  /** \brief Create a custom op domain
  *
  * \param[in] domain
  * \param[out] out Newly created domain. Must be freed with OrtApi::ReleaseCustomOpDomain
  *
  * \snippet{doc} snippets.dox OrtStatus Return Value
  */
  ORT_API2_STATUS(CreateCustomOpDomain, _In_ const char* domain, _Outptr_ OrtCustomOpDomain** out);

  /** \brief Add a custom op to a custom op domain
  *
  * \note The OrtCustomOp* pointer must remain valid until the ::OrtCustomOpDomain using it is released
  *
  * \param[in] custom_op_domain
  * \param[in] op
  *
  * \snippet{doc} snippets.dox OrtStatus Return Value
  */
  ORT_API2_STATUS(CustomOpDomain_Add, _Inout_ OrtCustomOpDomain* custom_op_domain, _In_ const OrtCustomOp* op);

  /// @}
  /// \name OrtSessionOptions
  /// @{

  /** \brief Add custom op domain to a session options
  *
  * \note The OrtCustomOpDomain* must not be deleted until all sessions using it are released
  *
  * \param[in] options
  * \param[in] custom_op_domain
  *
  * \snippet{doc} snippets.dox OrtStatus Return Value
  */
  ORT_API2_STATUS(AddCustomOpDomain, _Inout_ OrtSessionOptions* options, _In_ OrtCustomOpDomain* custom_op_domain);

  /** \brief Register custom ops from a shared library
  *
  * Loads a shared library (dll on windows, so on linux, etc) named 'library_path' and looks for this entry point:
  *		OrtStatus* RegisterCustomOps(OrtSessionOptions * options, const OrtApiBase* api);
  * It then passes in the provided session options to this function along with the api base.
  * The handle to the loaded library is returned in library_handle. It can be freed by the caller after all sessions using the passed in
  * session options are destroyed, or if an error occurs and it is non null.
  *
  * \param[in] options
  * \param[in] library_path
  * \param[out] library_handle OS specific handle to the loaded library (Use FreeLibrary on Windows, dlclose on Linux, etc.. to unload)
  *
  * \snippet{doc} snippets.dox OrtStatus Return Value
  */
  ORT_API2_STATUS(RegisterCustomOpsLibrary, _Inout_ OrtSessionOptions* options, _In_ const char* library_path, _Outptr_ void** library_handle);

  /// @}
  /// \name OrtSession
  /// @{

  /** \brief Get input count for a session
  *
  * This number must also match the number of inputs passed to OrtApi::Run
  *
  * \see OrtApi::SessionGetInputTypeInfo, OrtApi::SessionGetInputName, OrtApi::Session
  *
  * \param[in] session
  * \param[out] out Number of inputs
  *
  * \snippet{doc} snippets.dox OrtStatus Return Value
  */
  ORT_API2_STATUS(SessionGetInputCount, _In_ const OrtSession* session, _Out_ size_t* out);

  /** \brief Get output count for a session
  *
  * This number must also match the number of outputs returned by OrtApi::Run
  *
  * \see OrtApi::SessionGetOutputTypeInfo, OrtApi::SessionGetOutputName, OrtApi::Session
  *
  * \param[in] session
  * \param[out] out Number of outputs
  *
  * \snippet{doc} snippets.dox OrtStatus Return Value
  */
  ORT_API2_STATUS(SessionGetOutputCount, _In_ const OrtSession* session, _Out_ size_t* out);

  /** \brief Get overridable initializer count
  *
  * \see OrtApi::SessionGetOverridableInitializerTypeInfo, OrtApi::SessionGetOverridableInitializerName
  *
  * \param[in] session
  * \param[in] out
  *
  * \snippet{doc} snippets.dox OrtStatus Return Value
  */
  ORT_API2_STATUS(SessionGetOverridableInitializerCount, _In_ const OrtSession* session, _Out_ size_t* out);

  /** \brief Get input type information
  *
  * \param[in] session
  * \param[in] index Must be between 0 (inclusive) and what OrtApi::SessionGetInputCount returns (exclusive)
  * \param[out] type_info Must be freed with OrtApi::ReleaseTypeInfo
  *
  * \snippet{doc} snippets.dox OrtStatus Return Value
  */
  ORT_API2_STATUS(SessionGetInputTypeInfo, _In_ const OrtSession* session, size_t index, _Outptr_ OrtTypeInfo** type_info);

  /** \brief Get output type information
  *
  * \param[in] session
  * \param[in] index Must be between 0 (inclusive) and what OrtApi::SessionGetOutputCount returns (exclusive)
  * \param[out] type_info Must be freed with OrtApi::ReleaseTypeInfo
  *
  * \snippet{doc} snippets.dox OrtStatus Return Value
  */
  ORT_API2_STATUS(SessionGetOutputTypeInfo, _In_ const OrtSession* session, size_t index, _Outptr_ OrtTypeInfo** type_info);

  /** \brief Get overridable initializer type information
  *
  * \param[in] session
  * \param[in] index Must be between 0 (inclusive) and what OrtApi::SessionGetOverridableInitializerCount returns (exclusive)
  * \param[out] type_info Must be freed with OrtApi::ReleaseTypeInfo
  *
  * \snippet{doc} snippets.dox OrtStatus Return Value
  */
  ORT_API2_STATUS(SessionGetOverridableInitializerTypeInfo, _In_ const OrtSession* session, size_t index, _Outptr_ OrtTypeInfo** type_info);

  /** \brief Get input name
  *
  * \param[in] session
  * \param[in] index Must be between 0 (inclusive) and what OrtApi::SessionGetInputCount returns (exclusive)
  * \param[in] allocator
  * \param[out] value Set to a null terminated UTF-8 encoded string allocated using `allocator`. Must be freed using `allocator`.
  *
  * \snippet{doc} snippets.dox OrtStatus Return Value
  */
  ORT_API2_STATUS(SessionGetInputName, _In_ const OrtSession* session, size_t index, _Inout_ OrtAllocator* allocator, _Outptr_ char** value);

  /** \brief Get output name
  *
  * \param[in] session
  * \param[in] index Must be between 0 (inclusive) and what OrtApi::SessionGetOutputCount returns (exclusive)
  * \param[in] allocator
  * \param[out] value Set to a null terminated UTF-8 encoded string allocated using `allocator`. Must be freed using `allocator`.
  *
  * \snippet{doc} snippets.dox OrtStatus Return Value
  */
  ORT_API2_STATUS(SessionGetOutputName, _In_ const OrtSession* session, size_t index, _Inout_ OrtAllocator* allocator, _Outptr_ char** value);

  /** \brief Get overridable initializer name
  *
  * \param[in] session
  * \param[in] index Must be between 0 (inclusive) and what OrtApi::SessionGetOverridableInitializerCount returns (exclusive)
  * \param[in] allocator
  * \param[out] value Set to a null terminated UTF-8 encoded string allocated using `allocator`. Must be freed using `allocator`.
  *
  * \snippet{doc} snippets.dox OrtStatus Return Value
  */
  ORT_API2_STATUS(SessionGetOverridableInitializerName, _In_ const OrtSession* session, size_t index,
                  _Inout_ OrtAllocator* allocator, _Outptr_ char** value);

  /// @}
  /// \name OrtRunOptions
  /// @{

  /** \brief Create an OrtRunOptions
  *
  * \param[out] out Returned newly created ::OrtRunOptions. Must be freed with OrtApi::ReleaseRunOptions
  *
  * \snippet{doc} snippets.dox OrtStatus Return Value
  */
  ORT_API2_STATUS(CreateRunOptions, _Outptr_ OrtRunOptions** out);

  /** \brief Set per-run log verbosity level
   *
   * \see OrtApi::RunOptionsGetRunLogVerbosityLevel
   *
   * \param[in] options
   * \param[in] log_verbosity_level \snippet{doc} snippets.dox Log Verbosity Level
   *
   * \snippet{doc} snippets.dox OrtStatus Return Value
   */
  ORT_API2_STATUS(RunOptionsSetRunLogVerbosityLevel, _Inout_ OrtRunOptions* options, int log_verbosity_level);

  /** \brief Set per-run log severity level
   *
   * \see OrtApi::RunOptionsGetRunLogSeverityLevel
   *
   * \param[in] options
   * \param[in] log_severity_level The log severity level (refer to ::OrtLoggingLevel for possible values).
   */
  ORT_API2_STATUS(RunOptionsSetRunLogSeverityLevel, _Inout_ OrtRunOptions* options, int log_severity_level);

  /** \brief Set per-run tag
   *
   * This is used in a per-run log identifier.
   *
   * \see OrtApi::RunOptionsGetRunTag
   *
   * \param[in] options
   * \param[in] run_tag The run tag.
   */
  ORT_API2_STATUS(RunOptionsSetRunTag, _Inout_ OrtRunOptions* options, _In_ const char* run_tag);

  /** \brief Get per-run log verbosity level
   *
   * \see OrtApi::RunOptionsSetRunLogVerbosityLevel
   *
   * \param[in] options
   * \param[out] log_verbosity_level \snippet{doc} snippets.dox Log Verbosity Level
   *
   * \snippet{doc} snippets.dox OrtStatus Return Value
   */
  ORT_API2_STATUS(RunOptionsGetRunLogVerbosityLevel, _In_ const OrtRunOptions* options,
                  _Out_ int* log_verbosity_level);

  /** \brief Get per-run log severity level
   *
   * \see OrtApi::RunOptionsSetRunLogSeverityLevel
   *
   * \param[in] options
   * \param[out] log_severity_level The log severity level (refer to ::OrtLoggingLevel for possible values).
   */
  ORT_API2_STATUS(RunOptionsGetRunLogSeverityLevel, _In_ const OrtRunOptions* options, _Out_ int* log_severity_level);

  /** \brief Get per-run tag
   *
   * This is used in a per-run log identifier.
   *
   * \see OrtApi::RunOptionsSetRunTag
   *
   * \param[in] options
   * \param[out] run_tag The run tag.
   *                     Do not free this value, it is owned by `options`. It will be invalidated if the run tag
   *                     changes (i.e., with OrtApi::RunOptionsSetRunTag) or `options` is freed.
   */
  ORT_API2_STATUS(RunOptionsGetRunTag, _In_ const OrtRunOptions* options, _Out_ const char** run_tag);

  /** \brief Set terminate flag
  *
  * If a currently executing session needs to be force terminated, this can be called from another thread to force it to fail with an error.
  *
  * \param[in] options
  *
  * \snippet{doc} snippets.dox OrtStatus Return Value
  */
  ORT_API2_STATUS(RunOptionsSetTerminate, _Inout_ OrtRunOptions* options);

  /** \brief Clears the terminate flag
  *
  * Used so the OrtRunOptions instance can be used in a new OrtApi::Run call without it instantly terminating
  *
  * \param[in] options
  *
  * \snippet{doc} snippets.dox OrtStatus Return Value
  */
  ORT_API2_STATUS(RunOptionsUnsetTerminate, _Inout_ OrtRunOptions* options);

  /// @}
  /// \name OrtValue
  /// @{

  /** \brief Create a tensor
  *
  * Create a tensor using a supplied ::OrtAllocator
  *
  * \param[in] allocator
  * \param[in] shape Pointer to the tensor shape dimensions.
  * \param[in] shape_len The number of tensor shape dimensions.
  * \param[in] type
  * \param[out] out Returns newly created ::OrtValue. Must be freed with OrtApi::ReleaseValue
  *
  * \snippet{doc} snippets.dox OrtStatus Return Value
  */
  ORT_API2_STATUS(CreateTensorAsOrtValue, _Inout_ OrtAllocator* allocator, _In_ const int64_t* shape, size_t shape_len,
                  ONNXTensorElementDataType type, _Outptr_ OrtValue** out);

  /** \brief Create a tensor backed by a user supplied buffer
  *
  * Create a tensor with user's buffer. You can fill the buffer either before calling this function or after.
  * p_data is owned by caller. ReleaseValue won't release p_data.
  *
  * \param[in] info Memory description of where the p_data buffer resides (CPU vs GPU etc).
  * \param[in] p_data Pointer to the data buffer.
  * \param[in] p_data_len The number of bytes in the data buffer.
  * \param[in] shape Pointer to the tensor shape dimensions.
  * \param[in] shape_len The number of tensor shape dimensions.
  * \param[in] type The data type.
  * \param[out] out Returns newly created ::OrtValue. Must be freed with OrtApi::ReleaseValue
  *
  * \snippet{doc} snippets.dox OrtStatus Return Value
  */
  ORT_API2_STATUS(CreateTensorWithDataAsOrtValue, _In_ const OrtMemoryInfo* info, _Inout_ void* p_data,
                  size_t p_data_len, _In_ const int64_t* shape, size_t shape_len, ONNXTensorElementDataType type,
                  _Outptr_ OrtValue** out);

  /** \brief Return if an ::OrtValue is a tensor type
  *
  * \param[in] value A tensor type (string tensors are not supported)
  * \param[out] out Set to 1 iff ::OrtValue is a tensor, 0 otherwise
  *
  * \snippet{doc} snippets.dox OrtStatus Return Value
  */
  ORT_API2_STATUS(IsTensor, _In_ const OrtValue* value, _Out_ int* out);

  /** \brief Get a pointer to the raw data inside a tensor
  *
  * Used to read/write/modify the internal tensor data directly.
  * \note The returned pointer is valid until the \p value is destroyed.
  *
  * \param[in] value A tensor type (string tensors are not supported)
  * \param[out] out Filled in with a pointer to the internal storage
  *
  * \snippet{doc} snippets.dox OrtStatus Return Value
  */
  ORT_API2_STATUS(GetTensorMutableData, _In_ OrtValue* value, _Outptr_ void** out);

  /** \brief Set all strings at once in a string tensor
  *
  * \param[in,out] value A tensor of type ONNX_TENSOR_ELEMENT_DATA_TYPE_STRING
  * \param[in] s An array of strings. Each string in this array must be null terminated.
  * \param[in] s_len Count of strings in s (Must match the size of \p value's tensor shape)
  *
  * \snippet{doc} snippets.dox OrtStatus Return Value
  */
  ORT_API2_STATUS(FillStringTensor, _Inout_ OrtValue* value, _In_ const char* const* s, size_t s_len);

  /** \brief Get total byte length for all strings in a string tensor
  *
  * Typically used with OrtApi::GetStringTensorContent
  *
  * \param[in] value A tensor of type ONNX_TENSOR_ELEMENT_DATA_TYPE_STRING
  * \param[out] len Total byte length of all strings (does not include trailing nulls)
  *
  * \snippet{doc} snippets.dox OrtStatus Return Value
  */
  ORT_API2_STATUS(GetStringTensorDataLength, _In_ const OrtValue* value, _Out_ size_t* len);

  /** \brief Get all strings from a string tensor
  *
  * An example of the results:<br>
  * Given \p value is a string tensor with the strings { "This" "is" "a" "test" }<br>
  * \p s must have a size of 11 bytes<br>
  * \p offsets must have 4 elements<br>
  * After the call, these values will be filled in:<br>
  * \p s will contain "Thisisatest"<br>
  * \p offsets will contain { 0, 4, 6, 7 }<br>
  * The length of the last string is just s_len - offsets[last]
  *
  * \param[in] value A tensor of type ONNX_TENSOR_ELEMENT_DATA_TYPE_STRING
  * \param[in] s Buffer to sequentially write all tensor strings to. Each string is NOT null-terminated.
  * \param[in] s_len Number of bytes of buffer pointed to by \p s (Get it from OrtApi::GetStringTensorDataLength)
  * \param[out] offsets Array of start offsets into the strings written to \p s
  * \param[in] offsets_len Number of elements in offsets
  *
  * \snippet{doc} snippets.dox OrtStatus Return Value
  */
  ORT_API2_STATUS(GetStringTensorContent, _In_ const OrtValue* value, _Out_writes_bytes_all_(s_len) void* s,
                  size_t s_len, _Out_writes_all_(offsets_len) size_t* offsets, size_t offsets_len);

  /// @}
  /// \name OrtTypeInfo
  /// @{

  /** \brief Get ::OrtTensorTypeAndShapeInfo from an ::OrtTypeInfo
  *
  * \param[in] type_info
  * \param[out] out Do not free this value, it will be valid until type_info is freed.
  *
  * \snippet{doc} snippets.dox OrtStatus Return Value
  */
  ORT_API2_STATUS(CastTypeInfoToTensorInfo, _In_ const OrtTypeInfo* type_info,
                  _Outptr_result_maybenull_ const OrtTensorTypeAndShapeInfo** out);

  /** \brief Get ::ONNXType from ::OrtTypeInfo
  *
  * \param[in] type_info
  * \param[out] out
  *
  * \snippet{doc} snippets.dox OrtStatus Return Value
  */
  ORT_API2_STATUS(GetOnnxTypeFromTypeInfo, _In_ const OrtTypeInfo* type_info, _Out_ enum ONNXType* out);

  /// @}
  /// \name OrtTensorTypeAndShapeInfo
  /// @{

  /** \brief Create an ::OrtTensorTypeAndShapeInfo object
  *
  * \param[out] out Returns newly created ::OrtTensorTypeAndShapeInfo. Must be freed with OrtApi::ReleaseTensorTypeAndShapeInfo
  *
  * \snippet{doc} snippets.dox OrtStatus Return Value
  */
  ORT_API2_STATUS(CreateTensorTypeAndShapeInfo, _Outptr_ OrtTensorTypeAndShapeInfo** out);

  /** \brief Set element type in ::OrtTensorTypeAndShapeInfo
  *
  * \param[in] info
  * \param[in] type
  *
  * \snippet{doc} snippets.dox OrtStatus Return Value
  */
  ORT_API2_STATUS(SetTensorElementType, _Inout_ OrtTensorTypeAndShapeInfo* info, enum ONNXTensorElementDataType type);

  /** \brief Set shape information in ::OrtTensorTypeAndShapeInfo
  *
  * \param[in] info
  * \param[in] dim_values Array with `dim_count` elements. Can contain negative values.
  * \param[in] dim_count Number of elements in `dim_values`
  *
  * \snippet{doc} snippets.dox OrtStatus Return Value
  */
  ORT_API2_STATUS(SetDimensions, OrtTensorTypeAndShapeInfo* info, _In_ const int64_t* dim_values, size_t dim_count);

  /** \brief Get element type in ::OrtTensorTypeAndShapeInfo
  *
  * \see OrtApi::SetTensorElementType
  *
  * \param[in] info
  * \param[out] out
  *
  * \snippet{doc} snippets.dox OrtStatus Return Value
  */
  ORT_API2_STATUS(GetTensorElementType, _In_ const OrtTensorTypeAndShapeInfo* info,
                  _Out_ enum ONNXTensorElementDataType* out);

  /** \brief Get dimension count in ::OrtTensorTypeAndShapeInfo
  *
  * \see OrtApi::GetDimensions
  *
  * \param[in] info
  * \param[out] out
  *
  * \snippet{doc} snippets.dox OrtStatus Return Value
  */
  ORT_API2_STATUS(GetDimensionsCount, _In_ const OrtTensorTypeAndShapeInfo* info, _Out_ size_t* out);

  /** \brief Get dimensions in ::OrtTensorTypeAndShapeInfo
  *
  * \param[in] info
  * \param[out] dim_values Array with `dim_values_length` elements. On return, filled with the dimensions stored in the ::OrtTensorTypeAndShapeInfo
  * \param[in] dim_values_length Number of elements in `dim_values`. Use OrtApi::GetDimensionsCount to get this value
  *
  * \snippet{doc} snippets.dox OrtStatus Return Value
  */
  ORT_API2_STATUS(GetDimensions, _In_ const OrtTensorTypeAndShapeInfo* info, _Out_ int64_t* dim_values,
                  size_t dim_values_length);

  /** \brief Get symbolic dimension names in ::OrtTensorTypeAndShapeInfo
  *
  * \param[in] info
  * \param[in] dim_params Array with `dim_params_length` elements. On return filled with pointers to null terminated strings of the dimension names
  * \param[in] dim_params_length Number of elements in `dim_params`. Use OrtApi::GetDimensionsCount to get this value
  *
  * \snippet{doc} snippets.dox OrtStatus Return Value
  */
  ORT_API2_STATUS(GetSymbolicDimensions, _In_ const OrtTensorTypeAndShapeInfo* info,
                  _Out_writes_all_(dim_params_length) const char* dim_params[], size_t dim_params_length);

  /** \brief Get total number of elements in a tensor shape from an ::OrtTensorTypeAndShapeInfo
  *
  * Return the number of elements specified by the tensor shape (all dimensions multiplied by each other).
  * For 0 dimensions, 1 is returned. If any dimension is less than 0, the result is always -1.
  *
  * Examples:<br>
  * [] = 1<br>
  * [1,3,4] = 12<br>
  * [2,0,4] = 0<br>
  * [-1,3,4] = -1<br>
  *
  * \param[in] info
  * \param[out] out Number of elements
  *
  * \snippet{doc} snippets.dox OrtStatus Return Value
  */
  ORT_API2_STATUS(GetTensorShapeElementCount, _In_ const OrtTensorTypeAndShapeInfo* info, _Out_ size_t* out);

  /// @}
  /// \name OrtValue
  /// @{

  /** \brief Get type and shape information from a tensor ::OrtValue
  *
  * \param[in] value Must be a tensor (not a map/sequence/etc) or will return failure
  * \param[out] out Newly created ::OrtTensorTypeAndShapeInfo. Must be freed with OrtApi::ReleaseTensorTypeAndShapeInfo
  *
  * \snippet{doc} snippets.dox OrtStatus Return Value
  */
  ORT_API2_STATUS(GetTensorTypeAndShape, _In_ const OrtValue* value, _Outptr_ OrtTensorTypeAndShapeInfo** out);

  /** \brief Get type information of an OrtValue
  *
  * \param[in] value
  * \param[out] out Newly created ::OrtTypeInfo. Must be freed with OrtApi::ReleaseTypeInfo
  *
  * \snippet{doc} snippets.dox OrtStatus Return Value
  */
  ORT_API2_STATUS(GetTypeInfo, _In_ const OrtValue* value, _Outptr_result_maybenull_ OrtTypeInfo** out);

  /** \brief Get ONNXType of an ::OrtValue
  *
  * \param[in] value
  * \param[out] out
  *
  * \snippet{doc} snippets.dox OrtStatus Return Value
  */
  ORT_API2_STATUS(GetValueType, _In_ const OrtValue* value, _Out_ enum ONNXType* out);

  /// @}
  /// \name OrtMemoryInfo
  /// @{

  /** \brief Create an ::OrtMemoryInfo
  *
  * \param[in] name
  * \param[in] type
  * \param[in] id
  * \param[in] mem_type
  * \param[out] out Newly created ::OrtMemoryInfo. Must be freed with OrtAPi::ReleaseMemoryInfo
  *
  * \snippet{doc} snippets.dox OrtStatus Return Value
  */
  ORT_API2_STATUS(CreateMemoryInfo, _In_ const char* name, enum OrtAllocatorType type, int id,
                  enum OrtMemType mem_type, _Outptr_ OrtMemoryInfo** out);

  /** \brief Create an ::OrtMemoryInfo for CPU memory
  *
  * Special case version of OrtApi::CreateMemoryInfo for CPU based memory. Same as using OrtApi::CreateMemoryInfo with name = "Cpu" and id = 0.
  *
  * \param[in] type
  * \param[in] mem_type
  * \param[out] out
  *
  * \snippet{doc} snippets.dox OrtStatus Return Value
  */
  ORT_API2_STATUS(CreateCpuMemoryInfo, enum OrtAllocatorType type, enum OrtMemType mem_type,
                  _Outptr_ OrtMemoryInfo** out);

  /** \brief Compare ::OrtMemoryInfo objects for equality
  *
  * Compares all settings of each ::OrtMemoryInfo for equality
  *
  * \param[in] info1
  * \param[in] info2
  * \param[out] out Set to 0 if equal, -1 if not equal
  *
  * \snippet{doc} snippets.dox OrtStatus Return Value
  */
  ORT_API2_STATUS(CompareMemoryInfo, _In_ const OrtMemoryInfo* info1, _In_ const OrtMemoryInfo* info2, _Out_ int* out);

  /** \brief Get name from ::OrtMemoryInfo
  *
  * \param[in] ptr
  * \param[out] out Writes null terminated string to this pointer. Do NOT free the returned pointer. It is valid for the lifetime of the ::OrtMemoryInfo
  *
  * \snippet{doc} snippets.dox OrtStatus Return Value
  */
  ORT_API2_STATUS(MemoryInfoGetName, _In_ const OrtMemoryInfo* ptr, _Out_ const char** out);

  /** \brief Get the id from ::OrtMemoryInfo
  */
  ORT_API2_STATUS(MemoryInfoGetId, _In_ const OrtMemoryInfo* ptr, _Out_ int* out);

  /** \brief Get the ::OrtMemType from ::OrtMemoryInfo
  */
  ORT_API2_STATUS(MemoryInfoGetMemType, _In_ const OrtMemoryInfo* ptr, _Out_ OrtMemType* out);

  /** \brief Get the ::OrtAllocatorType from ::OrtMemoryInfo
  */
  ORT_API2_STATUS(MemoryInfoGetType, _In_ const OrtMemoryInfo* ptr, _Out_ OrtAllocatorType* out);

  /// @}
  /// \name OrtAllocator
  /// @{

  /// \brief Calls OrtAllocator::Alloc function
  ORT_API2_STATUS(AllocatorAlloc, _Inout_ OrtAllocator* ort_allocator, size_t size, _Outptr_ void** out);
  /// \brief Calls OrtAllocator::Free function
  ORT_API2_STATUS(AllocatorFree, _Inout_ OrtAllocator* ort_allocator, void* p);
  /// \brief Calls OrtAllocator::Info function
  ORT_API2_STATUS(AllocatorGetInfo, _In_ const OrtAllocator* ort_allocator, _Outptr_ const struct OrtMemoryInfo** out);

  /** \brief Get the default allocator
  *
  * The default allocator is a CPU based, non-arena. Always returns the same pointer to the same default allocator.
  *
  * \param[out] out Returned value should NOT be freed
  *
  * \snippet{doc} snippets.dox OrtStatus Return Value
  */
  ORT_API2_STATUS(GetAllocatorWithDefaultOptions, _Outptr_ OrtAllocator** out);

  /// @}
  /// \name OrtSessionOptions
  /// @{

  /** \brief Override session symbolic dimensions
  *
  * Override symbolic dimensions (by specific denotation strings) with actual values if known at session initialization time to enable
  * optimizations that can take advantage of fixed values (such as memory planning, etc)
  *
  * \param[in] options
  * \param[in] dim_denotation
  * \param[in] dim_value
  *
  * \snippet{doc} snippets.dox OrtStatus Return Value
  */
  ORT_API2_STATUS(AddFreeDimensionOverride, _Inout_ OrtSessionOptions* options, _In_ const char* dim_denotation,
                  _In_ int64_t dim_value);

  /// @}
  /// \name OrtValue
  /// @{

  /* Internal information (not seen in Doxygen)
  *
  * APIs to support non-tensor types - map and sequence.
  * Currently only the following types are supported
  * Note: the following types should be kept in sync with data_types.h
  * Map types
  * =========
  * std::map<std::string, std::string>
  * std::map<std::string, int64_t>
  * std::map<std::string, float>
  * std::map<std::string, double>
  * std::map<int64_t, std::string>
  * std::map<int64_t, int64_t>
  * std::map<int64_t, float>
  * std::map<int64_t, double>
  *
  * Sequence types
  * ==============
  * std::vector<std::string>
  * std::vector<int64_t>
  * std::vector<float>
  * std::vector<double>
  * std::vector<std::map<std::string, float>>
  * std::vector<std::map<int64_t, float>
  */

  /** \brief Get non tensor data from an ::OrtValue
  *
  * If `value` is of type ONNX_TYPE_MAP, you need to retrieve the keys and values
  * separately. Use index=0 to retrieve keys and index=1 to retrieve values.
  * If `value` is of type ONNX_TYPE_SEQUENCE, use index to retrieve the index'th element
  * of the sequence.
  *
  * \param[in] value
  * \param[in] index See above for usage based on `value` type
  * \param[in] allocator Allocator used to allocate ::OrtValue
  * \param[out] out Created ::OrtValue that holds the element requested. Must be freed with OrtApi::ReleaseValue
  *
  * \snippet{doc} snippets.dox OrtStatus Return Value
  */
  ORT_API2_STATUS(GetValue, _In_ const OrtValue* value, int index, _Inout_ OrtAllocator* allocator,
                  _Outptr_ OrtValue** out);

  /** \brief Get non tensor value count from an ::OrtValue
  *
  * If `value` is of type ONNX_TYPE_MAP 2 will always be returned. For ONNX_TYPE_SEQUENCE
  * the number of elements in the sequence will be returned
  *
  * \param[in] value
  * \param[out] out
  *
  * \snippet{doc} snippets.dox OrtStatus Return Value
  */
  ORT_API2_STATUS(GetValueCount, _In_ const OrtValue* value, _Out_ size_t* out);

  /** \brief Create a map or sequence ::OrtValue
  *
  * To construct a map (ONNX_TYPE_MAP), use num_values = 2 and `in` should be an array of 2 ::OrtValue%s
  * representing keys and values.<br>
  *
  * To construct a sequence (ONNX_TYPE_SEQUENCE), use num_values = N where N is the number of the elements in the
  * sequence. 'in' should be an array of N ::OrtValue%s.
  *
  * \param[in] in See above for details
  * \param[in] num_values
  * \param[in] value_type Must be either ONNX_TYPE_MAP or ONNX_TYPE_SEQUENCE
  * \param[out] out Newly created ::OrtValue. Must be freed with OrtApi::ReleaseValue
  *
  * \snippet{doc} snippets.dox OrtStatus Return Value
  */
  ORT_API2_STATUS(CreateValue, _In_reads_(num_values) const OrtValue* const* in, size_t num_values,
                  enum ONNXType value_type, _Outptr_ OrtValue** out);

  /** \brief Create an opaque (custom user defined type) ::OrtValue
  *
  * Constructs an ::OrtValue that contains a value of non-standard type created for
  * experiments or while awaiting standardization. ::OrtValue in this case would contain
  * an internal representation of the Opaque type. Opaque types are distinguished from
  * each other by two strings 1) domain and 2) type name. The combination of the two
  * must be unique, so the type representation is properly identified internally. The combination
  * must be properly registered from within ORT at both compile/run time or by another API.
  *
  * To construct the ::OrtValue pass domain and type names, also a pointer to a data container
  * the type of which must be known to both ORT and the client program. That data container may or may
  * not match the internal representation of the Opaque type. The sizeof(data_container) is passed for
  * verification purposes.
  *
  * \param[in] domain_name Null terminated string of the domain name
  * \param[in] type_name Null terminated string of the type name
  * \param[in] data_container User pointer Data to populate ::OrtValue
  * \param[in] data_container_size Size in bytes of what `data_container` points to
  * \param[out] out Newly created ::OrtValue. Must be freed with OrtApi::ReleaseValue
  *
  * \snippet{doc} snippets.dox OrtStatus Return Value
  */
  ORT_API2_STATUS(CreateOpaqueValue, _In_z_ const char* domain_name, _In_z_ const char* type_name,
                  _In_ const void* data_container, size_t data_container_size, _Outptr_ OrtValue** out);

  /** \brief Get internal data from an opaque (custom user defined type) ::OrtValue
  *
  * Copies internal data from an opaque value into a user provided buffer
  *
  * \see OrtApi::CreateOpaqueValue
  *
  * \param[in] domain_name Null terminated string of the domain name
  * \param[in] type_name Null terminated string of the type name
  * \param[in] in The opaque ::OrtValue
  * \param[out] data_container Buffer to copy data into
  * \param[out] data_container_size Size in bytes of the buffer pointed to by data_container. Must match the size of the internal buffer.
  *
  * \snippet{doc} snippets.dox OrtStatus Return Value
  */
  ORT_API2_STATUS(GetOpaqueValue, _In_ const char* domain_name, _In_ const char* type_name, _In_ const OrtValue* in,
                  _Out_ void* data_container, size_t data_container_size);

  /// @}
  /// \name OrtKernelInfo
  /// @{

  /** \brief Get a float stored as an attribute in the graph node
  *
  * \param[in] info ::OrtKernelInfo instance
  * \param[in] name Null terminated string of the name of the attribute
  * \param[out] out Pointer to memory where the attribute will be stored
  *
  * \snippet{doc} snippets.dox OrtStatus Return Value
  */
  ORT_API2_STATUS(KernelInfoGetAttribute_float, _In_ const OrtKernelInfo* info, _In_ const char* name,
                  _Out_ float* out);

  /** \brief Fetch a 64-bit int stored as an attribute in the graph node
  *
  * \param[in] info ::OrtKernelInfo instance
  * \param[in] name Null terminated string of the name of the attribute
  * \param[out] out Pointer to memory where the attribute will be stored
  *
  * \snippet{doc} snippets.dox OrtStatus Return Value
  */
  ORT_API2_STATUS(KernelInfoGetAttribute_int64, _In_ const OrtKernelInfo* info, _In_ const char* name,
                  _Out_ int64_t* out);

  /** \brief Fetch a string stored as an attribute in the graph node
  *
  * If `out` is nullptr, the value of `size` is set to the true size of the string
  * attribute, and a success status is returned.
  *
  * If the `size` parameter is greater than or equal to the actual string attribute's size,
  * the value of `size` is set to the true size of the string attribute, the provided memory
  * is filled with the attribute's contents, and a success status is returned.
  *
  * If the `size` parameter is less than the actual string attribute's size and `out`
  * is not nullptr, the value of `size` is set to the true size of the string attribute
  * and a failure status is returned.)
  *
  * \param[in] info ::OrtKernelInfo instance
  * \param[in] name Null terminated string of the name of the attribute
  * \param[out] out Pointer to memory where the attribute will be stored
  * \param[in,out] size See above comments for details
  *
  * \snippet{doc} snippets.dox OrtStatus Return Value
  */
  ORT_API2_STATUS(KernelInfoGetAttribute_string, _In_ const OrtKernelInfo* info, _In_ const char* name, _Out_ char* out,
                  _Inout_ size_t* size);

  /// @}
  /// \name OrtKernelContext
  /// @{

  /** \brief Used for custom operators, get the input count of a kernel
  *
  * \see ::OrtCustomOp
  */
  ORT_API2_STATUS(KernelContext_GetInputCount, _In_ const OrtKernelContext* context, _Out_ size_t* out);

  /** \brief Used for custom operators, get the output count of a kernel
  *
  * \see ::OrtCustomOp
  */
  ORT_API2_STATUS(KernelContext_GetOutputCount, _In_ const OrtKernelContext* context, _Out_ size_t* out);

  /** \brief Used for custom operators, get an input of a kernel
  *
  * \see ::OrtCustomOp
  */
  ORT_API2_STATUS(KernelContext_GetInput, _In_ const OrtKernelContext* context, _In_ size_t index,
                  _Out_ const OrtValue** out);

  /** \brief Used for custom operators, get an output of a kernel
  *
  * \see ::OrtCustomOp
  */
  ORT_API2_STATUS(KernelContext_GetOutput, _Inout_ OrtKernelContext* context, _In_ size_t index,
                  _In_ const int64_t* dim_values, size_t dim_count, _Outptr_ OrtValue** out);

  /// @}
  /// \name OrtEnv
  /// @{
  ORT_CLASS_RELEASE(Env);
  /// @}
  /// \name OrtStatus
  /// @{
  ORT_CLASS_RELEASE(Status);
  /// @}
  /// \name OrtMemoryInfo
  /// @{
  ORT_CLASS_RELEASE(MemoryInfo);
  /// @}
  /// \name OrtSession
  /// @{
  ORT_CLASS_RELEASE(Session);  //Don't call ReleaseSession from Dllmain (because session owns a thread pool)
  /// @}
  /// \name OrtValue
  /// @{
  ORT_CLASS_RELEASE(Value);
  /// @}
  /// \name OrtRunOptions
  /// @{
  ORT_CLASS_RELEASE(RunOptions);
  /// @}
  /// \name OrtTypeInfo
  /// @{
  ORT_CLASS_RELEASE(TypeInfo);
  /// @}
  /// \name OrtTensorTypeAndShapeInfo
  /// @{
  ORT_CLASS_RELEASE(TensorTypeAndShapeInfo);
  /// @}
  /// \name OrtSessionOptions
  /// @{
  ORT_CLASS_RELEASE(SessionOptions);
  /// @}
  /// \name OrtCustomOpDomain
  /// @{
  ORT_CLASS_RELEASE(CustomOpDomain);

  /// @}
  /// \name OrtTypeInfo
  /// @{

  /** \brief Get denotation from type information
  *
  * Augments ::OrtTypeInfo to return denotations on the type.
  *
  * This is used by WinML to determine if an input/output is intended to be an Image or a Tensor.
  *
  * \param[in] type_info
  * \param[out] denotation Pointer to the null terminated denotation string is written to this pointer. This pointer is valid until the object is destroyed or the name is changed, do not free.
  * \param[out] len Length in bytes of the string returned in `denotation`
  *
  * \snippet{doc} snippets.dox OrtStatus Return Value
  */
  ORT_API2_STATUS(GetDenotationFromTypeInfo, _In_ const OrtTypeInfo* type_info, _Out_ const char** const denotation,
                  _Out_ size_t* len);

  /** \brief Get detailed map information from an ::OrtTypeInfo
  *
  * This augments ::OrtTypeInfo to return an ::OrtMapTypeInfo when the type is a map.
  * The OrtMapTypeInfo has additional information about the map's key type and value type.
  *
  * This is used by WinML to support model reflection APIs.
  *
  * \param[out] type_info
  * \param[out] out A pointer to the ::OrtMapTypeInfo. Do not free this value
  *
  * \snippet{doc} snippets.dox OrtStatus Return Value
  */
  ORT_API2_STATUS(CastTypeInfoToMapTypeInfo, _In_ const OrtTypeInfo* type_info,
                  _Outptr_result_maybenull_ const OrtMapTypeInfo** out);

  /** \brief Cast ::OrtTypeInfo to an ::OrtSequenceTypeInfo
  *
  * This api augments ::OrtTypeInfo to return an ::OrtSequenceTypeInfo when the type is a sequence.
	* The ::OrtSequenceTypeInfo has additional information about the sequence's element type.
  *
  * This is used by WinML to support model reflection APIs.
	*
  * \param[in] type_info
	* \param[out] out A pointer to the OrtSequenceTypeInfo. Do not free this value
  *
  * \snippet{doc} snippets.dox OrtStatus Return Value
  */
  ORT_API2_STATUS(CastTypeInfoToSequenceTypeInfo, _In_ const OrtTypeInfo* type_info,
                  _Outptr_result_maybenull_ const OrtSequenceTypeInfo** out);

  /// @}
  /// \name OrtMapTypeInfo
  /// @{

  /** \brief Get key type from an ::OrtMapTypeInfo
  *
  * Key types are restricted to being scalar types.
  *
  * This is used by WinML to support model reflection APIs.
  *
  * \param[in] map_type_info
  * \param[out] out
  *
  * \snippet{doc} snippets.dox OrtStatus Return Value
  */
  ORT_API2_STATUS(GetMapKeyType, _In_ const OrtMapTypeInfo* map_type_info, _Out_ enum ONNXTensorElementDataType* out);

  /** \brief Get the value type from an ::OrtMapTypeInfo
  *
  * \param[in] map_type_info
  * \param[out] type_info
  *
  * \snippet{doc} snippets.dox OrtStatus Return Value
  */
  ORT_API2_STATUS(GetMapValueType, _In_ const OrtMapTypeInfo* map_type_info, _Outptr_ OrtTypeInfo** type_info);

  /// @}
  /// \name OrtSequenceTypeInfo
  /// @{

  /** \brief Get element type from an ::OrtSequenceTypeInfo
  *
  * This is used by WinML to support model reflection APIs.
  *
  * \param[in] sequence_type_info
  * \param[out] type_info
  *
  * \snippet{doc} snippets.dox OrtStatus Return Value
  */
  ORT_API2_STATUS(GetSequenceElementType, _In_ const OrtSequenceTypeInfo* sequence_type_info,
                  _Outptr_ OrtTypeInfo** type_info);

  /// @}
  /// \name OrtMapTypeInfo
  /// @{
  ORT_CLASS_RELEASE(MapTypeInfo);
  /// @}
  /// \name OrtSequenceTypeInfo
  /// @{
  ORT_CLASS_RELEASE(SequenceTypeInfo);

  /// @}
  /// \name OrtSession
  /// @{

  /** \brief End profiling and return filename of the profile data
  *
  * Profiling is turned on through OrtApi::EnableProfiling
  *
  * \param[in] session
  * \param[in] allocator
  * \param[out] out Null terminated string of the filename, allocated using `allocator`. Must be freed using `allocator`
  *
  * \snippet{doc} snippets.dox OrtStatus Return Value
  */
  ORT_API2_STATUS(SessionEndProfiling, _In_ OrtSession* session, _Inout_ OrtAllocator* allocator, _Outptr_ char** out);

  /** \brief Get ::OrtModelMetadata from an ::OrtSession
  *
  * \param[in] session
  * \param[out] out Newly created ::OrtModelMetadata. Must be freed using OrtApi::ReleaseModelMetadata
  *
  * \snippet{doc} snippets.dox OrtStatus Return Value
  */
  ORT_API2_STATUS(SessionGetModelMetadata, _In_ const OrtSession* session, _Outptr_ OrtModelMetadata** out);

  /// @}
  /// \name OrtModelMetadata
  /// @{

  /** \brief Get `producer name` from an ::OrtModelMetadata
  *
  * \param[in] model_metadata
  * \param[in] allocator
  * \param[out] value Set to a null terminated string allocated using `allocator`. Must be freed using `allocator`
  *
  * \snippet{doc} snippets.dox OrtStatus Return Value
  */
  ORT_API2_STATUS(ModelMetadataGetProducerName, _In_ const OrtModelMetadata* model_metadata,
                  _Inout_ OrtAllocator* allocator, _Outptr_ char** value);

  /** \brief Get `graph name` from an ::OrtModelMetadata
  *
  * \param[in] model_metadata
  * \param[in] allocator
  * \param[out] value Set to a null terminated string allocated using `allocator`. Must be freed using `allocator`
  *
  * \snippet{doc} snippets.dox OrtStatus Return Value
  */
  ORT_API2_STATUS(ModelMetadataGetGraphName, _In_ const OrtModelMetadata* model_metadata,
                  _Inout_ OrtAllocator* allocator, _Outptr_ char** value);

  /** \brief Get `domain` from an ::OrtModelMetadata
  *
  * \param[in] model_metadata
  * \param[in] allocator
  * \param[out] value Set to a null terminated string allocated using `allocator`. Must be freed using `allocator`
  *
  * \snippet{doc} snippets.dox OrtStatus Return Value
  */
  ORT_API2_STATUS(ModelMetadataGetDomain, _In_ const OrtModelMetadata* model_metadata, _Inout_ OrtAllocator* allocator,
                  _Outptr_ char** value);

  /** \brief Get `description` from an ::OrtModelMetadata
  *
  * \param[in] model_metadata
  * \param[in] allocator
  * \param[out] value Set to a null terminated string allocated using `allocator`. Must be freed using `allocator`
  *
  * \snippet{doc} snippets.dox OrtStatus Return Value
  */
  ORT_API2_STATUS(ModelMetadataGetDescription, _In_ const OrtModelMetadata* model_metadata,
                  _Inout_ OrtAllocator* allocator, _Outptr_ char** value);

  /** \brief Return data for a key in the custom metadata map in an ::OrtModelMetadata
  *
  * \param[in] model_metadata
  * \param[in] allocator
  * \param[in] key Null terminated string
  * \param[out] value Set to a null terminated string allocated using `allocator`. Must be freed using `allocator`
  * `value` will be set to nullptr if the given key is not found in the custom metadata map.
  *
  * \snippet{doc} snippets.dox OrtStatus Return Value
  */
  ORT_API2_STATUS(ModelMetadataLookupCustomMetadataMap, _In_ const OrtModelMetadata* model_metadata,
                  _Inout_ OrtAllocator* allocator, _In_ const char* key, _Outptr_result_maybenull_ char** value);

  /** \brief Get version number from an ::OrtModelMetadata
  *
  * \param[in] model_metadata
  * \param[out] value Set to the version number
  *
  * \snippet{doc} snippets.dox OrtStatus Return Value
  */
  ORT_API2_STATUS(ModelMetadataGetVersion, _In_ const OrtModelMetadata* model_metadata, _Out_ int64_t* value);

  ORT_CLASS_RELEASE(ModelMetadata);

  /// @}
  /// \name OrtEnv
  /// @{

  /** \brief Create an OrtEnv
  *
  * Create an environment with global threadpools that will be shared across sessions.
  * Use this in conjunction with OrtApi::DisablePerSessionThreads or else the session will use
  * its own thread pools.
  *
  * \param[in] log_severity_level The log severity level.
  * \param[in] logid The log identifier.
  * \param[in] tp_options
  * \param[out] out Returned newly created OrtEnv. Must be freed with OrtApi::ReleaseEnv
  *
  * \snippet{doc} snippets.dox OrtStatus Return Value
  */
  ORT_API2_STATUS(CreateEnvWithGlobalThreadPools, OrtLoggingLevel log_severity_level, _In_ const char* logid,
                  _In_ const OrtThreadingOptions* tp_options, _Outptr_ OrtEnv** out);

  /// @}
  /// \name OrtSessionOptions
  /// @{

  /** \brief Use global thread pool on a session
  *
  * Disable using per session thread pool and use the shared global threadpool.
  * This should be used in conjunction with OrtApi::CreateEnvWithGlobalThreadPools.
  *
  * \param[in] options
  *
  * \snippet{doc} snippets.dox OrtStatus Return Value
  */
  ORT_API2_STATUS(DisablePerSessionThreads, _Inout_ OrtSessionOptions* options);

  /// @}
  /// \name OrtThreadingOptions
  /// @{

  /** \brief Create an ::OrtThreadingOptions
  *
  * \param[out] out Newly created ::OrtThreadingOptions. Must be freed with OrtApi::ReleaseThreadingOptions
  * \snippet{doc} snippets.dox OrtStatus Return Value
  */
  ORT_API2_STATUS(CreateThreadingOptions, _Outptr_ OrtThreadingOptions** out);

  ORT_CLASS_RELEASE(ThreadingOptions);

  /// @}
  /// \name OrtModelMetadata
  /// @{

  /**
  *
  * \param[in] model_metadata
  * \param[in] allocator
  * \param[out] keys Array of null terminated strings (array count = num_keys) allocated using `allocator`.
  *  The strings and the pointer array must be freed using `allocator`
  *  `keys` will be set to nullptr if the custom metadata map is empty.
  * \param[out] num_keys Set to the number of elements in the `keys` array
  *
  * \snippet{doc} snippets.dox OrtStatus Return Value
  */
  ORT_API2_STATUS(ModelMetadataGetCustomMetadataMapKeys, _In_ const OrtModelMetadata* model_metadata,
                  _Inout_ OrtAllocator* allocator, _Outptr_result_buffer_maybenull_(*num_keys) char*** keys, _Out_ int64_t* num_keys);

  /// @}
  /// \name OrtSessionOptions
  /// @{

  /**
  *
  * Override symbolic dimensions (by specific name strings) with actual values
  * if known at session initialization time to enable optimizations that can
  * take advantage of fixed values (such as memory planning, etc)
  *
  */
  ORT_API2_STATUS(AddFreeDimensionOverrideByName,
                  _Inout_ OrtSessionOptions* options, _In_ const char* dim_name,
                  _In_ int64_t dim_value);

  /// @}
  /// \name Misc
  /// @{

  /** \brief Get the names of all available providers
  *
  * \note The providers in the list are not guaranteed to be usable. They may fail to load due to missing system dependencies.
  *    For example, if the CUDA/cuDNN libraries are not installed, the CUDA provider will report an error when it is added to the session options.
  *
  * \param[out] out_ptr Set to a pointer to an array of null terminated strings of the available providers. The entries and the
  *    array itself must be freed using OrtApi::ReleaseAvailableProviders
  * \param[out] provider_length Set to the number of entries in the `out_ptr` array
  *
  * \snippet{doc} snippets.dox OrtStatus Return Value
  */
  ORT_API2_STATUS(GetAvailableProviders, _Outptr_ char*** out_ptr, _Out_ int* provider_length);

  /** \brief Release data from OrtApi::GetAvailableProviders
  *
  * \param[in] ptr The `out_ptr` result from OrtApi::GetAvailableProviders.
  * \param[in] providers_length The `provider_length` result from OrtApi::GetAvailableProviders
  *
  * \snippet{doc} snippets.dox OrtStatus Return Value
  */
  ORT_API2_STATUS(ReleaseAvailableProviders, _In_ char** ptr,
                  _In_ int providers_length);

  /// @}
  /// \name OrtValue
  /// @{

  /** \brief Get the length of a single string in a string tensor
  *
  * \param[in] value A string tensor
  * \param[in] index Index of the string in the tensor
  * \param[out] out Set to number of bytes of the string element
  *
  * \snippet{doc} snippets.dox OrtStatus Return Value
  */
  ORT_API2_STATUS(GetStringTensorElementLength, _In_ const OrtValue* value, size_t index, _Out_ size_t* out);

  /** \brief Get a single string from a string tensor
  *
  * \param[in] value A string tensor
  * \param[in] s_len Number of bytes in the `s` buffer. Must match the value returned by OrtApi::GetStringTensorElementLength.
  * \param[in] index Index of the string in the tensor
  * \param[out] s The string element contents in UTF-8 encoding. The string is NOT null-terminated.
  *
  * \snippet{doc} snippets.dox OrtStatus Return Value
  */
  ORT_API2_STATUS(GetStringTensorElement, _In_ const OrtValue* value, size_t s_len, size_t index, _Out_writes_bytes_all_(s_len) void* s);

  /** \brief Set a single string in a string tensor
  *
  * \param[in] value A string tensor
  * \param[in] s A null terminated UTF-8 encoded string
  * \param[in] index Index of the string in the tensor to set
  *
  * \snippet{doc} snippets.dox OrtStatus Return Value
  */
  ORT_API2_STATUS(FillStringTensorElement, _Inout_ OrtValue* value, _In_ const char* s, size_t index);

  /// @}
  /// \name OrtSessionOptions
  /// @{

  /** \brief Set a session configuration entry as a pair of strings
  *
  * If a configuration with same key exists, this will overwrite the configuration with the given config_value.
  *
  * The config_key and the format of config_value are defined in onnxruntime_session_options_config_keys.h
  *
  * \param[in] options
  * \param[in] config_key A null terminated string representation of the config key
  * \param[in] config_value A null terminated string representation of the config value
  *
  * \snippet{doc} snippets.dox OrtStatus Return Value
  */
  ORT_API2_STATUS(AddSessionConfigEntry, _Inout_ OrtSessionOptions* options,
                  _In_z_ const char* config_key, _In_z_ const char* config_value);

  /// @}
  /// \name OrtAllocator
  /// @{

  /** \brief Create an allocator for an ::OrtSession following an ::OrtMemoryInfo
  *
  * \param[in] session
  * \param[in] mem_info valid ::OrtMemoryInfo instance
  * \param[out] out Newly created ::OrtAllocator. Must be freed with OrtApi::ReleaseAllocator
  *
  * \snippet{doc} snippets.dox OrtStatus Return Value
  */
  ORT_API2_STATUS(CreateAllocator, _In_ const OrtSession* session, _In_ const OrtMemoryInfo* mem_info,
                  _Outptr_ OrtAllocator** out);

  /** \brief Release an ::OrtAllocator obtained from OrtApi::CreateAllocator
  */
  ORT_CLASS_RELEASE(Allocator);

  /// @}
  /// \name OrtSession
  /// @{

  /** \brief Run a model using Io Bindings for the inputs & outputs
  *
  * \see OrtApi::Run
  *
  * \param[in] session
  * \param[in] run_options
  * \param[in] binding_ptr
  *
  * \snippet{doc} snippets.dox OrtStatus Return Value
  */
  ORT_API2_STATUS(RunWithBinding, _Inout_ OrtSession* session, _In_ const OrtRunOptions* run_options, _In_ const OrtIoBinding* binding_ptr);

  /** \brief Create an ::OrtIoBinding instance
  *
  * An IoBinding object allows one to bind pre-allocated ::OrtValue%s to input names.
  * Thus if you want to use a raw on device buffer as input or output you can avoid
  * extra copy during runtime.
  *
  * \param[in] session
  * \param[out] out Newly created ::OrtIoBinding. Must be freed with OrtApi::ReleaseIoBinding
  *
  * \snippet{doc} snippets.dox OrtStatus Return Value
  */
  ORT_API2_STATUS(CreateIoBinding, _Inout_ OrtSession* session, _Outptr_ OrtIoBinding** out);

  /// @}
  /// \name OrtIoBinding
  /// @{

  /** \brief Release an ::OrtIoBinding obtained from OrtApi::CreateIoBinding
  */
  ORT_CLASS_RELEASE(IoBinding);

  /** \brief Bind an ::OrtValue to an ::OrtIoBinding input
  *
  * When using OrtApi::RunWithBinding this value is used for the named input
  *
  * \param[in] binding_ptr
  * \param[in] name Name for the model input
  * \param[in] val_ptr ::OrtValue of Tensor type.
  *
  * \snippet{doc} snippets.dox OrtStatus Return Value
  */
  ORT_API2_STATUS(BindInput, _Inout_ OrtIoBinding* binding_ptr, _In_ const char* name, _In_ const OrtValue* val_ptr);

  /** \brief Bind an ::OrtValue to an ::OrtIoBinding output
  *
  * When using OrtApi::RunWithBinding this value is used for the named output
  *
  * \param[in] binding_ptr
  * \param[in] name Null terminated string of the model output name
  * \param[in] val_ptr ::OrtValue of Tensor type.
  *
  * \snippet{doc} snippets.dox OrtStatus Return Value
  */
  ORT_API2_STATUS(BindOutput, _Inout_ OrtIoBinding* binding_ptr, _In_ const char* name, _In_ const OrtValue* val_ptr);

  /** \brief Bind an ::OrtIoBinding output to a device
  *
  * Binds the ::OrtValue to a device which is specified by ::OrtMemoryInfo.
  * You can either create an instance of ::OrtMemoryInfo with a device id or obtain one from the allocator that you have created/are using
  * This is useful when one or more outputs have dynamic shapes and, it is hard to pre-allocate and bind a chunk of
  * memory within ::OrtValue ahead of time.
  *
  * \see OrtApi::RunWithBinding
  *
  * \param[in] binding_ptr
  * \param[in] name Null terminated string of the device name
  * \param[in] mem_info_ptr
  *
  * \snippet{doc} snippets.dox OrtStatus Return Value
  */
  ORT_API2_STATUS(BindOutputToDevice, _Inout_ OrtIoBinding* binding_ptr, _In_ const char* name, _In_ const OrtMemoryInfo* mem_info_ptr);

  /** \brief Get the names of an ::OrtIoBinding's outputs
  *
  * Returns the names of the outputs in the order they were bound. This is useful after running the model
  * with bound outputs because the returned names are in order in which output ::OrtValue are returned. This is useful if
  * the order of outputs and their names is not known.
  *
  * \param[in] binding_ptr
  * \param[in] allocator Allocator used to allocate continuous buffers for output strings and lengths.
  * \param[out] buffer Returns an array of non-null terminated UTF-8 strings. The number of strings stored is returned in the count parameter.
  *   This buffer is allocated using `allocator` and must be freed using it.
  * \param[out] lengths Returns an array of `count` lengths of the strings returned in `buffer`
  *   This buffer is allocated using `allocator` and must be freed using it.
  * \param[out] count Number of strings returned. If `binding_ptr` has no bound outputs, zero is returned,
  *              no memory allocation is performed and buffer and lengths are set to nullptr.
  *
  * \snippet{doc} snippets.dox OrtStatus Return Value
  */
  ORT_API2_STATUS(GetBoundOutputNames, _In_ const OrtIoBinding* binding_ptr, _In_ OrtAllocator* allocator,
                  _Out_ char** buffer, _Out_writes_all_(count) size_t** lengths, _Out_ size_t* count);

  /** \brief Get the output ::OrtValue objects from an ::OrtIoBinding
  *
  * Returns an array of pointers to individually allocated ::OrtValue%s that contain results of a model execution with OrtApi::RunWithBinding
  * The array contains the same number of ::OrtValue%s and they are in the same order as they were bound with OrtApi::BindOutput
  * or OrtApi::BindOutputToDevice.
  *
  * The returned ::OrtValue%s must be released using OrtApi::ReleaseValue after they are no longer needed.
  * The array is allocated using the specified instance of the allocator and must be freed using the same allocator after
  * all the ::OrtValue%s contained therein are individually released.
  *
  * \param[in] binding_ptr
  * \param[in] allocator Allocator used to allocate output array
  * \param[out] output Set to the allocated array of allocated ::OrtValue outputs. Set to nullptr if there are 0 outputs.
  * \param[out] output_count Set to number of ::OrtValue%s returned
  *
  * \snippet{doc} snippets.dox OrtStatus Return Value
  */
  ORT_API2_STATUS(GetBoundOutputValues, _In_ const OrtIoBinding* binding_ptr, _In_ OrtAllocator* allocator,
                  _Out_writes_all_(output_count) OrtValue*** output, _Out_ size_t* output_count);

  /** \brief Clears any previously set Inputs for an ::OrtIoBinding
   */
  void(ORT_API_CALL* ClearBoundInputs)(_Inout_ OrtIoBinding* binding_ptr) NO_EXCEPTION ORT_ALL_ARGS_NONNULL;

  /** \brief Clears any previously set Outputs for an ::OrtIoBinding
   */
  void(ORT_API_CALL* ClearBoundOutputs)(_Inout_ OrtIoBinding* binding_ptr) NO_EXCEPTION ORT_ALL_ARGS_NONNULL;

  /// @}
  /// \name OrtValue
  /// @{

  /** \brief Direct memory access to a specified tensor element
  *
  * For example, given a tensor with shape of [3,224,224], a pointer to the element at location [2,150,128] can be retrieved
  *
  * This function only works for numeric type tensors (No strings, etc).
  * This is a no-copy method whose returned pointer is valid until the passed in ::OrtValue is free'd.
  *
  * \param[in] value
  * \param[in] location_values Pointer to an array of index values that specify an element's location relative to its shape
  * \param[in] location_values_count Number of elements in location_values. Must match the number of elements in the tensor's shape.
  * \param[out] out Set to a pointer to the element specified
  *
  * \snippet{doc} snippets.dox OrtStatus Return Value
  */
  ORT_API2_STATUS(TensorAt, _Inout_ OrtValue* value, const int64_t* location_values, size_t location_values_count, _Outptr_ void** out);

  /// @}
  /// \name OrtEnv
  /// @{

  /** \brief Create an allocator and register it with the ::OrtEnv
  *
  * Enables sharing the allocator between multiple sessions that use the same env instance.
  * Lifetime of the created allocator will be valid for the duration of the environment.
  * Returns an error if an allocator with the same ::OrtMemoryInfo is already registered.
  *
  * See https://onnxruntime.ai/docs/reference/api/c-api.html for details.
  *
  * \param[in] env ::OrtEnv instance
  * \param[in] mem_info
  * \param[in] arena_cfg Pass nullptr for defaults
  *
  * \snippet{doc} snippets.dox OrtStatus Return Value
  */
  ORT_API2_STATUS(CreateAndRegisterAllocator, _Inout_ OrtEnv* env, _In_ const OrtMemoryInfo* mem_info,
                  _In_ const OrtArenaCfg* arena_cfg);

  /** \brief Set language projection
  *
  * Set the language projection for collecting telemetry data when Env is created.
  *
  * The default is ORT_PROJECTION_C, which means it will classify the language not in the list to C also.
  *
  * \param[in] ort_env
  * \param[in] projection
  *
  * \snippet{doc} snippets.dox OrtStatus Return Value
  */
  ORT_API2_STATUS(SetLanguageProjection, _In_ const OrtEnv* ort_env, _In_ OrtLanguageProjection projection);

  /// @}
  /// \name OrtSession
  /// @{

  /** \brief Return the time that profiling was started
  *
  * \note The timer precision varies per platform. On Windows and MacOS, the precision will be ~100ns
  *
  * \param[in] session
  * \param[out] out nanoseconds of profiling's start time
  *
  * \snippet{doc} snippets.dox OrtStatus Return Value
  */
  ORT_API2_STATUS(SessionGetProfilingStartTimeNs, _In_ const OrtSession* session, _Outptr_ uint64_t* out);

  /// @}
  /// \name OrtThreadingOptions
  /// @{

  /** \brief Set global intra-op thread count
  *
  * This configures the global thread pool options to be used in the call to OrtApi::CreateEnvWithGlobalThreadPools
  *
  * \param[in] tp_options
  * \param[in] intra_op_num_threads Number of threads, special values:<br>
  *    0 = Use default thread count<br>
  *    1 = The invoking thread will be used; no threads will be created in the thread pool.
  *
  * \snippet{doc} snippets.dox OrtStatus Return Value
  */
  ORT_API2_STATUS(SetGlobalIntraOpNumThreads, _Inout_ OrtThreadingOptions* tp_options, int intra_op_num_threads);

  /** \brief Set global inter-op thread count
  *
  * This configures the global thread pool options to be used in the call to OrtApi::CreateEnvWithGlobalThreadPools
  *
  * \param[in] tp_options
  * \param[in] inter_op_num_threads Number of threads, special values:<br>
  *    0 = Use default thread count<br>
  *    1 = The invoking thread will be used; no threads will be created in the thread pool.
  *
  * \snippet{doc} snippets.dox OrtStatus Return Value
  */
  ORT_API2_STATUS(SetGlobalInterOpNumThreads, _Inout_ OrtThreadingOptions* tp_options, int inter_op_num_threads);

  /** \brief Set global spin control options
  *
  * This will configure the global thread pool options to be used in the call to OrtApi::CreateEnvWithGlobalThreadPools.
  * Allow spinning of thread pools when their queues are empty. This will set the value for both
  * inter_op and intra_op threadpools.
  *
  * \param[in] tp_options
  * \param[in] allow_spinning Valid values are 0 or 1.<br>
  *   0 = It won't spin (recommended if CPU usage is high)<br>
  *   1 = Threadpool will spin to wait for queue to become non-empty
  *
  * \snippet{doc} snippets.dox OrtStatus Return Value
  */
  ORT_API2_STATUS(SetGlobalSpinControl, _Inout_ OrtThreadingOptions* tp_options, int allow_spinning);

  /// @}
  /// \name OrtSessionOptions
  /// @{

  /** \brief Add a pre-allocated initializer to a session
  *
  * If a model contains an initializer with a name that is same as the name passed to this call,
  * ORT will use this initializer instance instead of deserializing one from the model file. This
  * is useful when you want to share the same initializer across sessions.
  *
  * \param[in] options
  * \param[in] name Null terminated string of the initializer name
  * \param[in] val ::OrtValue containing the initializer. Its lifetime and the underlying initializer buffer must be
  *   managed by the user (created using the OrtApi::CreateTensorWithDataAsOrtValue) and it must outlive the session object
  *   to which it is added.
  *
  * \snippet{doc} snippets.dox OrtStatus Return Value
  */
  ORT_API2_STATUS(AddInitializer, _Inout_ OrtSessionOptions* options, _In_z_ const char* name,
                  _In_ const OrtValue* val);

  /// @}
  /// \name OrtEnv
  /// @{

  /**
  * Create a custom environment with global threadpools and logger that will be shared across sessions.
  * Use this in conjunction with OrtApi::DisablePerSessionThreads or else the session will use
  * its own thread pools.
  *
  * \param[in] logging_function A pointer to a logging function.
  * \param[in] logger_param A pointer to arbitrary data passed as the ::OrtLoggingFunction `param` parameter to
  *                         `logging_function`.
  * \param[in] log_severity_level The log severity level.
  * \param[in] logid The log identifier.
  * \param[in] tp_options
  * \param[out] out Newly created OrtEnv. Must be freed with OrtApi::ReleaseEnv
  *
  * \snippet{doc} snippets.dox OrtStatus Return Value
  */
  ORT_API2_STATUS(CreateEnvWithCustomLoggerAndGlobalThreadPools, OrtLoggingFunction logging_function, _In_opt_ void* logger_param, OrtLoggingLevel log_severity_level,
                  _In_ const char* logid, _In_ const struct OrtThreadingOptions* tp_options, _Outptr_ OrtEnv** out);

  /// @}
  /// \name OrtSessionOptions
  /// @{

  /** \brief Append CUDA provider to session options
  *
  * If CUDA is not available (due to a non CUDA enabled build, or if CUDA is not installed on the system), this function will return failure.
  *
  * \param[in] options
  * \param[in] cuda_options
  *
  * \snippet{doc} snippets.dox OrtStatus Return Value
  */
  ORT_API2_STATUS(SessionOptionsAppendExecutionProvider_CUDA,
                  _In_ OrtSessionOptions* options, _In_ const OrtCUDAProviderOptions* cuda_options);

  /** \brief Append ROCM execution provider to the session options
  *
  * If ROCM is not available (due to a non ROCM enabled build, or if ROCM is not installed on the system), this function will return failure.
  *
  * \param[in] options
  * \param[in] rocm_options
  *
  * \snippet{doc} snippets.dox OrtStatus Return Value
  */
  ORT_API2_STATUS(SessionOptionsAppendExecutionProvider_ROCM,
                  _In_ OrtSessionOptions* options, _In_ const OrtROCMProviderOptions* rocm_options);

  /** \brief Append OpenVINO execution provider to the session options
  *
  * If OpenVINO is not available (due to a non OpenVINO enabled build, or if OpenVINO is not installed on the system), this function will fail.
  *
  * \param[in] options
  * \param[in] provider_options
  *
  * \snippet{doc} snippets.dox OrtStatus Return Value
  */
  ORT_API2_STATUS(SessionOptionsAppendExecutionProvider_OpenVINO,
                  _In_ OrtSessionOptions* options, _In_ const OrtOpenVINOProviderOptions* provider_options);

  /// @}
  /// \name OrtThreadingOptions
  /// @{

  /** \brief Set threading flush-to-zero and denormal-as-zero
  *
  * Sets global thread pool options to be used in the call to OrtApi::CreateEnvWithGlobalThreadPools.
  * Flush-to-zero and denormal-as-zero are applied to threads in both intra and inter global thread pool.
  * \note This option is not needed if the models used have no denormals. Having no denormals is recommended as this option may hurt model accuracy.
  *
  * \param[in] tp_options
  *
  * \snippet{doc} snippets.dox OrtStatus Return Value
  */
  ORT_API2_STATUS(SetGlobalDenormalAsZero, _Inout_ OrtThreadingOptions* tp_options);

  /// @}
  /// \name OrtArenaCfg
  /// @{

  /** \deprecated Use OrtApi::CreateArenaCfgV2
  *
  * This will create the configuration of an arena that can eventually be used to define an arena based allocator's behavior
  *
  * \param[in] max_mem Use 0 to allow ORT to choose the default
  * \param[in] arena_extend_strategy Use -1 to allow ORT to choose the default, 0 = kNextPowerOfTwo, 1 = kSameAsRequested
  * \param[in] initial_chunk_size_bytes Use -1 to allow ORT to choose the default
  * \param[in] max_dead_bytes_per_chunk Use -1 to allow ORT to choose the default
  * \param[in] out A pointer to an OrtArenaCfg instance
  *
  * \snippet{doc} snippets.dox OrtStatus Return Value
  */
  ORT_API2_STATUS(CreateArenaCfg, _In_ size_t max_mem, int arena_extend_strategy, int initial_chunk_size_bytes,
                  int max_dead_bytes_per_chunk, _Outptr_ OrtArenaCfg** out);

  ORT_CLASS_RELEASE(ArenaCfg);

  /// @}
  /// \name OrtModelMetadata
  /// @{

  /**
  * Use this to obtain the description of the graph present in the model
  * (doc_string field of the GraphProto message within the ModelProto message).
  * If it doesn't exist, an empty string will be returned.
  *
  * \param[in] model_metadata An instance of ::OrtModelMetadata
  * \param[in] allocator Allocator used to allocate the string that will be returned back
  * \param[out] value Set to a null terminated string allocated using `allocator`.  The caller is responsible for freeing it using `allocator`
  *
  * \snippet{doc} snippets.dox OrtStatus Return Value
  */
  ORT_API2_STATUS(ModelMetadataGetGraphDescription, _In_ const OrtModelMetadata* model_metadata,
                  _Inout_ OrtAllocator* allocator, _Outptr_ char** value);

  /// @}
  /// \name OrtSessionOptions
  /// @{

  /** \brief Append TensorRT provider to session options
  *
  * If TensorRT is not available (due to a non TensorRT enabled build, or if TensorRT is not installed on the system), this function will return failure.
  *
  * \param[in] options
  * \param[in] tensorrt_options
  *
  * \snippet{doc} snippets.dox OrtStatus Return Value
  */
  ORT_API2_STATUS(SessionOptionsAppendExecutionProvider_TensorRT,
                  _In_ OrtSessionOptions* options, _In_ const OrtTensorRTProviderOptions* tensorrt_options);

  /// @}
  /// \name Misc
  /// @{

  /** \brief Set current GPU device ID
  *
  * Set the current device id of the GPU execution provider (CUDA/tensorrt/rocm). The device id should be less
  * than the total number of devices available. This is only useful when multiple-GPUs are installed and it is
  * required to restrict execution to a single GPU.
  *
  * \param[in] device_id
  *
  * \snippet{doc} snippets.dox OrtStatus Return Value
  */
  ORT_API2_STATUS(SetCurrentGpuDeviceId, _In_ int device_id);

  /** \brief Get current GPU device ID
  *
  * Get the current device id of the GPU execution provider (CUDA/tensorrt/rocm).
  *
  * \see OrtApi::SetCurrentGpuDeviceId
  *
  * \param[out] device_id
  *
  * \snippet{doc} snippets.dox OrtStatus Return Value
  */
  ORT_API2_STATUS(GetCurrentGpuDeviceId, _In_ int* device_id);

  /// @}
  /// \name OrtKernelInfo
  /// @{

  /** \brief Fetch an array of int64_t values stored as an attribute in the graph node
  *
  *
  * If `out` is nullptr, the value of `size` is set to the true size of the attribute
  * array's size, and a success status is returned.
  *
  * If the `size` parameter is greater than or equal to the actual attribute array's size,
  * the value of `size` is set to the true size of the attribute array's size,
  * the provided memory is filled with the attribute's contents,
  * and a success status is returned.
  *
  * If the `size` parameter is less than the actual attribute array's size and `out`
  * is not nullptr, the value of `size` is set to the true size of the attribute array's size
  * and a failure status is returned.)
  *
  * \param[in] info instance
  * \param[in] name name of the attribute to be parsed
  * \param[out] out pointer to memory where the attribute's contents are to be stored
  * \param[in, out] size actual size of attribute array
  *
  * \snippet{doc} snippets.dox OrtStatus Return Value
  */
  ORT_API2_STATUS(KernelInfoGetAttributeArray_float, _In_ const OrtKernelInfo* info, _In_ const char* name,
                  _Out_ float* out, _Inout_ size_t* size);

  /** \brief Fetch an array of int64_t values stored as an attribute in the graph node
  *
  * If `out` is nullptr, the value of `size` is set to the true size of the attribute
  * array's size, and a success status is returned.
  *
  * If the `size` parameter is greater than or equal to the actual attribute array's size,
  * the value of `size` is set to the true size of the attribute array's size,
  * the provided memory is filled with the attribute's contents,
  * and a success status is returned.
  *
  * If the `size` parameter is less than the actual attribute array's size and `out`
  * is not nullptr, the value of `size` is set to the true size of the attribute array's size
  * and a failure status is returned.)
  *
  * \param[in] info instance
  * \param[in] name name of the attribute to be parsed
  * \param[out] out pointer to memory where the attribute's contents are to be stored
  * \param[in, out] size actual size of attribute array
  *
  * \snippet{doc} snippets.dox OrtStatus Return Value
  */
  ORT_API2_STATUS(KernelInfoGetAttributeArray_int64, _In_ const OrtKernelInfo* info, _In_ const char* name,
                  _Out_ int64_t* out, _Inout_ size_t* size);

  /// @}
  /// \name OrtArenaCfg
  /// @{

  /** \brief Create an ::OrtArenaCfg
  *
  * Create the configuration of an arena that can eventually be used to define an arena based allocator's behavior.
  *
  * Supported keys are (See https://onnxruntime.ai/docs/reference/api/c-api.html for details on what the
  * following parameters mean and how to choose these values.):
  * "max_mem": Maximum memory that can be allocated by the arena based allocator.
  *  Use 0 for ORT to pick the best value. Default is 0.
  * "arena_extend_strategy": 0 = kNextPowerOfTwo, 1 = kSameAsRequested.
  *  Use -1 to allow ORT to choose the default.
  * "initial_chunk_size_bytes": (Possible) Size of the first allocation in the arena.
  *  Only relevant if arena strategy is `kNextPowerOfTwo`. Use -1 to allow ORT to choose the default.
  *  Ultimately, the first allocation size is determined by the allocation memory request.
  * "max_dead_bytes_per_chunk": Threshold of unused memory in an allocated chunk of arena memory after
  *  crossing which the current chunk is chunked into 2.
  * "initial_growth_chunk_size_bytes": (Possible) Size of the second allocation in the arena.
  *  Only relevant if arena strategy is `kNextPowerOfTwo`. Use -1 to allow ORT to choose the default.
  *  Ultimately, the allocation size is determined by the allocation memory request.
  *  Further allocation sizes are governed by the arena extend strategy.
  *
  * \param[in] arena_config_keys Keys to configure the arena
  * \param[in] arena_config_values Values to configure the arena
  * \param[in] num_keys Number of keys in `arena_config_keys` and `arena_config_values`
  * \param[out] out Newly created ::OrtArenaCfg. Must be freed with OrtApi::ReleaseArenaCfg
  *
  * \snippet{doc} snippets.dox OrtStatus Return Value
  */
  ORT_API2_STATUS(CreateArenaCfgV2, _In_reads_(num_keys) const char* const* arena_config_keys,
                  _In_reads_(num_keys) const size_t* arena_config_values, _In_ size_t num_keys,
                  _Outptr_ OrtArenaCfg** out);

  /// @}
  /// \name OrtRunOptions
  /// @{

  /** \brief Set a single run configuration entry as a pair of strings
  *
  * If a configuration with same key exists, this will overwrite the configuration with the given config_value
  *
  * The config_key and the format of config_value are defined in onnxruntime_run_options_config_keys.h
  *
  * \param[in] options
  * \param[in] config_key A null terminated string representation of the config key
  * \param[in] config_value  A null terminated string representation of the config value
  *
  * \snippet{doc} snippets.dox OrtStatus Return Value
  */
  ORT_API2_STATUS(AddRunConfigEntry, _Inout_ OrtRunOptions* options,
                  _In_z_ const char* config_key, _In_z_ const char* config_value);

  /// @}
  /// \name OrtPrepackedWeightsContainer
  /// @{

  /** \brief Create an ::OrtPrepackedWeightsContainer
  *
  * This container will hold pre-packed buffers of shared initializers for sharing between sessions
  * (i.e.) if there are shared initializers that can be shared between sessions, the pre-packed buffers
  * of these (if any) may possibly be shared to provide memory footprint savings. Pass this container
  * to sessions that you would like to share pre-packed buffers of shared initializers at session
  * creation time.
  *
  *  \param[out] out Newly created ::OrtPrepackedWeightsContainer. Must be freed with OrtApi::ReleasePrepackedWeightsContainer
  *
  * \snippet{doc} snippets.dox OrtStatus Return Value
  */
  ORT_API2_STATUS(CreatePrepackedWeightsContainer, _Outptr_ OrtPrepackedWeightsContainer** out);

  /** \brief Release OrtPrepackedWeightsContainer instance
  *
  * \note instance must not be released until the sessions using it are released
  */
  ORT_CLASS_RELEASE(PrepackedWeightsContainer);

  /// @}
  /// \name OrtSession
  /// @{

  /** \brief Create session with prepacked weights container
  *
  * Same functionality offered by OrtApi::CreateSession except that a container that contains
  * pre-packed weights' buffers is written into/read from by the created session.
  * This is useful when used in conjunction with OrtApi::AddInitializer which injects
  * shared initializer info into sessions. Wherever possible, the pre-packed versions of these
  * shared initializers are cached in this container so that multiple sessions can just re-use
  * these instead of duplicating these in memory.
  *
  * \param[in] env OrtEnv instance instance
  * \param[in] model_path Null terminated string of the path (wchar on Windows, char otherwise)
  * \param[in] options
  * \param[in] prepacked_weights_container
  * \param[out] out Newly created ::OrtSession. Must be freed with OrtApi::ReleaseSession
  *
  * \snippet{doc} snippets.dox OrtStatus Return Value
  */
  ORT_API2_STATUS(CreateSessionWithPrepackedWeightsContainer, _In_ const OrtEnv* env, _In_ const ORTCHAR_T* model_path,
                  _In_ const OrtSessionOptions* options, _Inout_ OrtPrepackedWeightsContainer* prepacked_weights_container,
                  _Outptr_ OrtSession** out);

  /** \brief Create session from memory with prepacked weights container
  *
  * Same functionality offered by OrtApi::CreateSessionFromArray except that a container that contains
  * pre-packed weights' buffers is written into/read from by the created session.
  * This is useful when used in conjunction with OrtApi::AddInitializer which injects
  * shared initializer info into sessions. Wherever possible, the pre-packed versions of these
  * shared initializers are cached in this container so that multiple sessions can just re-use
  * these instead of duplicating these in memory.
  *
  * \param[in] env
  * \param[in] model_data Array of bytes holding the model
  * \param[in] model_data_length Number of bytes in `model_data_model`
  * \param[in] options
  * \param[in] prepacked_weights_container
  * \param[out] out Newly created ::OrtSession. Must be freed with OrtApi::ReleaseSession
  *
  * \snippet{doc} snippets.dox OrtStatus Return Value
  */
  ORT_API2_STATUS(CreateSessionFromArrayWithPrepackedWeightsContainer, _In_ const OrtEnv* env,
                  _In_ const void* model_data, size_t model_data_length,
                  _In_ const OrtSessionOptions* options, _Inout_ OrtPrepackedWeightsContainer* prepacked_weights_container,
                  _Outptr_ OrtSession** out);

  /// @}
  /// \name OrtSessionOptions
  /// @{

  /** \brief Append TensorRT execution provider to the session options
  *
  * If TensorRT is not available (due to a non TensorRT enabled build), this function will return failure.
  *
  * This is slightly different from OrtApi::SessionOptionsAppendExecutionProvider_TensorRT, it takes an
  * ::OrtTensorRTProviderOptions which is publicly defined. This takes an opaque ::OrtTensorRTProviderOptionsV2
  * which must be created with OrtApi::CreateTensorRTProviderOptions.
  *
  * For OrtApi::SessionOptionsAppendExecutionProvider_TensorRT, the user needs to instantiate ::OrtTensorRTProviderOptions
  * as well as allocate/release buffers for some members of ::OrtTensorRTProviderOptions.
  * Here, OrtApi::CreateTensorRTProviderOptions and Ortapi::ReleaseTensorRTProviderOptions will do the memory management for you.
  *
  * \param[in] options
  * \param[in] tensorrt_options
  *
  * \snippet{doc} snippets.dox OrtStatus Return Value
  */
  ORT_API2_STATUS(SessionOptionsAppendExecutionProvider_TensorRT_V2,
                  _In_ OrtSessionOptions* options, _In_ const OrtTensorRTProviderOptionsV2* tensorrt_options);

  /// @}
  /// \name OrtTensorRTProviderOptionsV2
  /// @{

  /** \brief Create an OrtTensorRTProviderOptionsV2
  *
  * \param[out] out Newly created ::OrtTensorRTProviderOptionsV2. Must be released with OrtApi::ReleaseTensorRTProviderOptions
  *
  * \snippet{doc} snippets.dox OrtStatus Return Value
  */
  ORT_API2_STATUS(CreateTensorRTProviderOptions, _Outptr_ OrtTensorRTProviderOptionsV2** out);

  /** \brief Set options in a TensorRT Execution Provider.
  *
  * Please refer to https://www.onnxruntime.ai/docs/reference/execution-providers/TensorRT-ExecutionProvider.html#c-api-example
  * to know the available keys and values. Key should be in null terminated string format of the member of ::OrtTensorRTProviderOptionsV2
  * and value should be its related range.
  *
  * For example, key="trt_max_workspace_size" and value="2147483648"
  *
  * \param[in] tensorrt_options
  * \param[in] provider_options_keys Array of UTF-8 null-terminated string for provider options keys
  * \param[in] provider_options_values Array of UTF-8 null-terminated string for provider options values
  * \param[in] num_keys Number of elements in the `provider_option_keys` and `provider_options_values` arrays
  *
  * \snippet{doc} snippets.dox OrtStatus Return Value
  */
  ORT_API2_STATUS(UpdateTensorRTProviderOptions, _Inout_ OrtTensorRTProviderOptionsV2* tensorrt_options,
                  _In_reads_(num_keys) const char* const* provider_options_keys,
                  _In_reads_(num_keys) const char* const* provider_options_values,
                  _In_ size_t num_keys);

  /** \brief Get serialized TensorRT provider options string.
  *
  * For example, "trt_max_workspace_size=2147483648;trt_max_partition_iterations=10;trt_int8_enable=1;......"
  *
  * \param tensorrt_options - OrTensorRTProviderOptionsV2 instance
  * \param allocator - a ptr to an instance of OrtAllocator obtained with OrtApi::CreateAllocator or OrtApi::GetAllocatorWithDefaultOptions
  *                      the specified allocator will be used to allocate continuous buffers for output strings and lengths.
  * \param ptr - is a UTF-8 null terminated string allocated using 'allocator'. The caller is responsible for using the same allocator to free it.
  *
  * \snippet{doc} snippets.dox OrtStatus Return Value
  */
  ORT_API2_STATUS(GetTensorRTProviderOptionsAsString, _In_ const OrtTensorRTProviderOptionsV2* tensorrt_options, _Inout_ OrtAllocator* allocator, _Outptr_ char** ptr);

  /** \brief Release an ::OrtTensorRTProviderOptionsV2
  *
  * \note This is an exception in the naming convention of other Release* functions, as the name of the method does not have the V2 suffix, but the type does
  */
  void(ORT_API_CALL* ReleaseTensorRTProviderOptions)(_Frees_ptr_opt_ OrtTensorRTProviderOptionsV2* input);

  /// @}
  /// \name OrtSessionOptions
  /// @{

  /** \brief Enable custom operators
  *
  * See onnxruntime-extensions: https://github.com/microsoft/onnxruntime-extensions.git
  *
  * \snippet{doc} snippets.dox OrtStatus Return Value
  */
  ORT_API2_STATUS(EnableOrtCustomOps, _Inout_ OrtSessionOptions* options);

  /// @}
  /// \name OrtAllocator
  /// @{

  /** \brief Register a custom allocator
  *
  * Enables sharing between multiple sessions that use the same env instance.
  * Returns an error if an allocator with the same ::OrtMemoryInfo is already registered.
  *
  * The behavior of this is exactly the same as OrtApi::CreateAndRegisterAllocator except
  * instead of ORT creating an allocator based on provided info, in this case
  * ORT uses the user-provided custom allocator.
  * See https://onnxruntime.ai/docs/reference/api/c-api.html for details.
  *
  * \param[in] env
  * \param[in] allocator User provided allocator
  *
  * \snippet{doc} snippets.dox OrtStatus Return Value
  */
  ORT_API2_STATUS(RegisterAllocator, _Inout_ OrtEnv* env, _In_ OrtAllocator* allocator);

  /** \brief Unregister a custom allocator
  *
  * It is an error if you provide an ::OrtMemoryInfo not corresponding to any
  * registered allocators for sharing.
  *
  * \param[in] env
  * \param[in] mem_info
  *
  * \snippet{doc} snippets.dox OrtStatus Return Value
  */
  ORT_API2_STATUS(UnregisterAllocator, _Inout_ OrtEnv* env,
                  _In_ const OrtMemoryInfo* mem_info);

  /// @}
  /// \name OrtValue
  /// @{

  /** \brief Sets *out to 1 iff an ::OrtValue is a SparseTensor, and 0 otherwise
  *
  * \param[in] value existing ::OrtValue
  * \param[out] out unless an error occurs, contains 1 iff the value contains an instance
  *  of sparse tensor or 0 otherwise.
  *
  * \snippet{doc} snippets.dox OrtStatus Return Value
  */
  ORT_API2_STATUS(IsSparseTensor, _In_ const OrtValue* value, _Out_ int* out);

  /** \brief Create an ::OrtValue with a sparse tensor that is empty.
  *
  * Use FillSparseTensor<Format>() functions to populate sparse tensor with non-zero values and
  * format specific indices data.
  * Use ReleaseValue to destroy the sparse tensor, this will also release the buffer inside the output value
  * if any was allocated.
  * \param[in,out] allocator allocator to use when performing an allocation. Allocation will be performed
  *   by FillSparseTensor<Format>() APIs. The lifespan of the allocator instance must eclipse the lifespan
  *   this sparse tensor instance as the same allocator will be used to free memory.
  * \param[in] dense_shape shape of the original dense tensor
  * \param[in] dense_shape_len number of shape dimensions being passed
  * \param[in] type must be one of TENSOR_ELEMENT_DATA_TYPE_xxxx
  * \param[out] out Should be freed by calling ReleaseValue
  *
  * \snippet{doc} snippets.dox OrtStatus Return Value
  */
  ORT_API2_STATUS(CreateSparseTensorAsOrtValue, _Inout_ OrtAllocator* allocator, _In_ const int64_t* dense_shape,
                  size_t dense_shape_len, ONNXTensorElementDataType type, _Outptr_ OrtValue** out);

  /**
  * This fills populates an empty tensor that was created using OrtApi::CreateSparseTensorAsOrtValue.
  * This will allocate required memory and copy the supplied NNZ values and COO indices into that memory allocation.
  * Memory allocation is performed using the allocator that was specified with OrtApi::CreateSparseTensorAsOrtValue.
  *
  * \param[in,out] ort_value ::OrtValue to populate with data
  * \param[in] data_mem_info serves to identify the location of the data to be copied. If the allocator specified
  *  at the creation time has memory info that is not the same as mem_info argument to this function a X-device copy will be performed.
  *  String data is assumed to be on CPU and will only be copied into a CPU allocated buffer.
  * \param[in] values_shape pointer to values shape array
  * \param[in] values_shape_len length of the values_shape
  * \param[in] values pointer to an array of values. For strings, pass const char**.
  * \param[in] indices_data pointer to a location of COO indices
  * \param[in] indices_num number of COO indices
  *
  * \snippet{doc} snippets.dox OrtStatus Return Value
  */
  ORT_API2_STATUS(FillSparseTensorCoo, _Inout_ OrtValue* ort_value, _In_ const OrtMemoryInfo* data_mem_info,
                  _In_ const int64_t* values_shape, size_t values_shape_len, _In_ const void* values,
                  _In_ const int64_t* indices_data, size_t indices_num);

  /**
  * This fills populates an empty tensor that was created using OrtApi::CreateSparseTensorAsOrtValue.
  * This will allocate required memory and copy the supplied NNZ values and CSR indices into that memory allocation.
  * Memory allocation is performed using the allocator that was specified with OrtApi::CreateSparseTensorAsOrtValue.
  *
  * \param[in,out] ort_value ::OrtValue to populate with data
  * \param[in] data_mem_info serves to identify the location of the data to be copied. If the allocator specified
  *  at the creation time has memory info that is not the same as mem_info argument to this function a X-device copy will be performed.
  *  String data is assumed to be on CPU and will only be copied into a CPU allocated buffer.
  * \param[in] values_shape pointer to values shape array
  * \param[in] values_shape_len length of the values_shape
  * \param[in] values - pointer to an array of values. For strings, pass const char**.
  * \param[in] inner_indices_data pointer to a location of CSR inner indices
  * \param[in] inner_indices_num number of CSR inner indices
  * \param[in] outer_indices_data pointer to a location of CSR outer indices
  * \param[in] outer_indices_num number of CSR outer indices
  *
  * \snippet{doc} snippets.dox OrtStatus Return Value
  */
  ORT_API2_STATUS(FillSparseTensorCsr, _Inout_ OrtValue* ort_value, _In_ const OrtMemoryInfo* data_mem_info,
                  _In_ const int64_t* values_shape, size_t values_shape_len, _In_ const void* values,
                  _In_ const int64_t* inner_indices_data, size_t inner_indices_num,
                  _In_ const int64_t* outer_indices_data, size_t outer_indices_num);

  /**
  * This fills populates an empty tensor that was created using OrtApi::CreateSparseTensorAsOrtValue.
  * This will allocate required memory and copy the supplied NNZ values and BlockSparse indices into that memory allocation.
  * Memory allocation is performed using the allocator that was specified with OrtApi::CreateSparseTensorAsOrtValue.
  *
  * \param[in,out] ort_value ::OrtValue to populate with data
  * \param[in] data_mem_info serves to identify the location of the data to be copied. If the allocator specified
  *  at the creation time has memory info that is not the same as mem_info argument to this function a X-device copy will be performed.
  *  String data is assumed to be on CPU and will only be copied into a CPU allocated buffer.
  * \param[in] values_shape
  * \param[in] values_shape_len
  * \param[in] values structure with values information
  * \param[in] indices_shape_data pointer to a location of indices shape
  * \param[in] indices_shape_len length of the block sparse indices shape
  * \param[in] indices_data pointer to a location of indices data. Shape will determine the length of the indices data.
  *
  * \snippet{doc} snippets.dox OrtStatus Return Value
  */
  ORT_API2_STATUS(FillSparseTensorBlockSparse, _Inout_ OrtValue* ort_value, _In_ const OrtMemoryInfo* data_mem_info,
                  _In_ const int64_t* values_shape, size_t values_shape_len, _In_ const void* values,
                  _In_ const int64_t* indices_shape_data, size_t indices_shape_len,
                  _In_ const int32_t* indices_data);

  /**
  * Create an ::OrtValue with a sparse tensor. This is the first step.
  * Next, use Use<Format>Indices() functions to supply sparse tensor with
  * format specific indices data and set its sparse format to a specific enum value.
  * This will not perform memory allocations. It will
  * use supplied user buffer which should outlive the created sparse tensor.
  * Use OrtApi::ReleaseValue to destroy the sparse tensor. It would not release the supplied values buffer.
  * This function can not be used to map strings from the user allocated memory. Strings must always be copied
  * and have UTF-8 encoding. Therefore, use OrtApi::CreateSparseTensorAsOrtValue above and then fill it with data
  * using appropriate Make*() function.
  *
  * \param[in] info memory info where sparse values reside.
  * \param[in,out] p_data pointer to a user allocated buffer with values. To create a full sparse tensor with no non-zero
  *   values, pass nullptr
  * \param[in] dense_shape shape of the original dense tensor
  * \param[in] dense_shape_len number of shape dimensions being passed
  * \param[in] values_shape shape of the values data. To create a fully sparse tensor with no non-zero values,
  *   pass {0} shape.
  * \param[in] values_shape_len number of values shape dimensions
  * \param[in] type must be one of TENSOR_ELEMENT_DATA_TYPE_xxxx
  * \param[out] out Should be freed by calling ReleaseValue
  *
  * \snippet{doc} snippets.dox OrtStatus Return Value
  */
  ORT_API2_STATUS(CreateSparseTensorWithValuesAsOrtValue, _In_ const OrtMemoryInfo* info, _Inout_ void* p_data,
                  _In_ const int64_t* dense_shape, size_t dense_shape_len,
                  _In_ const int64_t* values_shape, size_t values_shape_len,
                  ONNXTensorElementDataType type, _Outptr_ OrtValue** out);

  /**
  * This assigns Coo format indices to the SparseTensor that was created by
  * OrtApi::CreateSparseTensorWithValuesAsOrtValue above. It also sets OrtSparseFormat to
  * ORT_SPARSE_COO. This will not allocate any additional memory for data. The life span of
  * indices_data buffer should eclipse the life span of this ::OrtValue.
  *
  * \param[in,out] ort_value ::OrtValue instance constructed with OrtApi::CreateSparseTensorWithValuesAsOrtValue
  * \param[in,out] indices_data pointer to a user pre-allocated buffer or nullptr for fully sparse tensors.
  * \param[in] indices_num  number of COO indices. Should either be 0 for fully sparse tensors, be equal
  *  to the number of nnz values specified to OrtApi::CreateSparseTensorWithValuesAsOrtValue for 1-D {nnz} indices or
  *  be twice as number of nnz values for a  2-D indices {nnz, 2}
  *
  * \snippet{doc} snippets.dox OrtStatus Return Value
  */
  ORT_API2_STATUS(UseCooIndices, _Inout_ OrtValue* ort_value, _Inout_ int64_t* indices_data, size_t indices_num);

  /**
  * The assigns CSR format indices to the SparseTensor that was created by
  * OrtApi::CreateSparseTensorWithValuesAsOrtValue above. It also sets OrtSparseFormat to
  * ORT_SPARSE_CSRC. This will not allocate any additional memory for data. The life spans of
  * inner_data and outer_data buffers should eclipse the life span of this ::OrtValue.
  *
  * \param[in,out] ort_value ::OrtValue instance constructed with OrtApi::CreateSparseTensorWithValuesAsOrtValue
  * \param[in,out] inner_data pointer to a user pre-allocated buffer or nullptr for fully sparse tensors.
  * \param[in] inner_num  number of inner CSR indices. Should either be 0 for fully sparse tensors or be equal
  * to the number of nnz values specified to OrtApi::CreateSparseTensorWithValuesAsOrtValue.
  * \param[in,out] outer_data pointer to user pre-allocated buffer or nullptr for fully sparse tensors.
  * \param[in] outer_num number of CSR outer indices. Should either be 0 for fully sparse tensors or
  * equal to rows + 1 of the dense shape.
  *
  * \snippet{doc} snippets.dox OrtStatus Return Value
  */
  ORT_API2_STATUS(UseCsrIndices, _Inout_ OrtValue* ort_value, _Inout_ int64_t* inner_data, size_t inner_num,
                  _Inout_ int64_t* outer_data, size_t outer_num);

  /**
  * The assigns BlockSparse format indices to the SparseTensor that was created by
  * OrtApi::CreateSparseTensorWithValuesAsOrtValue above. It also sets OrtSparseFormat to
  * ORT_SPARSE_BLOCK_SPARSE. This will not allocate any additional memory for data. The life span of
  * indices_data buffer must eclipse the lifespan of this ::OrtValue.
  *
  * \param[in,out] ort_value OrtValue instance constructed with OrtApi::CreateSparseTensorWithValuesAsOrtValue
  * \param[in] indices_shape pointer to indices shape. Use {0} for fully sparse tensors
  * \param[in] indices_shape_len length of the indices shape
  * \param[in,out] indices_data pointer to user pre-allocated buffer or nullptr for fully sparse tensors.
  *
  * \snippet{doc} snippets.dox OrtStatus Return Value
  */
  ORT_API2_STATUS(UseBlockSparseIndices, _Inout_ OrtValue* ort_value, const int64_t* indices_shape, size_t indices_shape_len, _Inout_ int32_t* indices_data);

  /** \brief Returns sparse tensor format enum iff a given ort value contains an instance of sparse tensor.
  *
  * \param[in] ort_value ::OrtValue that contains an instance of sparse tensor
  * \param[out] out pointer to out parameter
  *
  * \snippet{doc} snippets.dox OrtStatus Return Value
  */
  ORT_API2_STATUS(GetSparseTensorFormat, _In_ const OrtValue* ort_value, _Out_ enum OrtSparseFormat* out);

  /** \brief Returns data type and shape of sparse tensor values (nnz) iff ::OrtValue contains a SparseTensor.
  *
  * \param[in] ort_value An ::OrtValue that contains a fully constructed sparse tensor
  * \param[out] out Must be freed by OrtApi::ReleaseTensorTypeAndShapeInfo
  *
  * \snippet{doc} snippets.dox OrtStatus Return Value
  */
  ORT_API2_STATUS(GetSparseTensorValuesTypeAndShape, _In_ const OrtValue* ort_value, _Outptr_ OrtTensorTypeAndShapeInfo** out);

  /** \brief Returns numeric data for sparse tensor values (nnz). For string values use GetStringTensor*().
  *
  * \param[in] ort_value an instance of ::OrtValue containing sparse tensor
  * \param[out] out returns a pointer to values data.  Do not attempt to free this ptr.
  *
  * \snippet{doc} snippets.dox OrtStatus Return Value
  */
  ORT_API2_STATUS(GetSparseTensorValues, _In_ const OrtValue* ort_value, _Outptr_ const void** out);

  /** \brief Returns data type, shape for the type of indices specified by indices_format.
  *
  * \param[in] ort_value ::OrtValue containing sparse tensor.
  * \param[in] indices_format One of the indices formats. It is an error to request a format that the sparse
  * tensor does not contain.
  * \param[out] out an instance of ::OrtTensorTypeAndShapeInfo. Must be freed by OrtApi::ReleaseTensorTypeAndShapeInfo
  *
  * \snippet{doc} snippets.dox OrtStatus Return Value
  */
  ORT_API2_STATUS(GetSparseTensorIndicesTypeShape, _In_ const OrtValue* ort_value, enum OrtSparseIndicesFormat indices_format, _Outptr_ OrtTensorTypeAndShapeInfo** out);

  /** \brief Returns indices data for the type of the indices specified by indices_format
  *
  * \param[in] ort_value ::OrtValue containing sparse tensor.
  * \param[in] indices_format One of the indices formats. It is an error to request a format that the sparse tensor does not contain.
  * \param[out] num_indices Pointer to where the number of indices entries is returned
  * \param[out] indices Returned pointer to the indices data. Do not free the returned pointer as it refers to internal data owned by the ::OrtValue
  *
  * \snippet{doc} snippets.dox OrtStatus Return Value
  */
  ORT_API2_STATUS(GetSparseTensorIndices, _In_ const OrtValue* ort_value, enum OrtSparseIndicesFormat indices_format, _Out_ size_t* num_indices, _Outptr_ const void** indices);
  /// @}
  /// \name OrtSessionOptions
  /// @{

  /**
   * \brief Sets out to 1 iff an optional type OrtValue has an element, 0 otherwise (OrtValue is None)
   * Use this API to find if the optional type OrtValue is None or not.
   * If the optional type OrtValue is not None, use the OrtValue just like any other OrtValue.
   * For example, if you get an OrtValue that corresponds to Optional(tensor) and
   * if HasValue() returns true, use it as tensor and so on.

   * \param[in] value Input OrtValue.
   * \param[out] out indicating if the input OrtValue contains data (1) or if it is a None (0)
   *
   * \snippet{doc} snippets.dox OrtStatus Return Value
   */
  ORT_API2_STATUS(HasValue, _In_ const OrtValue* value, _Out_ int* out);
  /// @}
  /// \name OrtKernelContext
  /// @{
  /** \brief Used for custom operators, gets the GPU compute stream to use to launch the custom a GPU kernel
  *   \see ::OrtCustomOp
  * \param[in]  context OrtKernelContext instance
  * \param[out] out Returns pointer to a GPU compute stream that can be used to launch the custom GPU kernel.
  *             If retrieving the GPU compute stream is not relevant (GPU not enabled in the build, kernel partitioned to
  *             some other EP), then a nullptr is returned as the output param.
  *             Do not free or mutate the returned pointer as it refers to internal data owned by the underlying session.
  *             Only use it for custom kernel launching.
  *
  * \snippet{doc} snippets.dox OrtStatus Return Value
  */
  ORT_API2_STATUS(KernelContext_GetGPUComputeStream, _In_ const OrtKernelContext* context, _Outptr_ void** out);

  /// @}
  /// \name GetTensorMemoryInfo
  /// @{
  /** \brief Returns a pointer to the ::OrtMemoryInfo of a Tensor
   * \param[in] value ::OrtValue containing tensor.
   * \param[out] mem_info ::OrtMemoryInfo of the tensor. Do NOT free the returned pointer. It is valid for the lifetime of the ::OrtValue
   *
   * \snippet{doc} snippets.dox OrtStatus Return Value
   */
  ORT_API2_STATUS(GetTensorMemoryInfo, _In_ const OrtValue* value, _Out_ const OrtMemoryInfo** mem_info);

  /// @}
  /// \name GetExecutionProviderApi
  /// @{
  /** \brief Get a pointer to the requested version of the Execution Provider specific
   * API extensions to the OrtApi
   * \param[in] provider_name The name of the execution provider name. Currently only the following
   * values are supported: "DML".
   * \param[in] version Must be ::ORT_API_VERSION.
   * \param[out] provider_api A void pointer containing a reference to the execution provider versioned api structure.
   * For example, the provider_api pointer can be cast to the OrtDmlApi* when the provider_name is "DML".
   *
   * \snippet{doc} snippets.dox OrtStatus Return Value
   */
  ORT_API2_STATUS(GetExecutionProviderApi, _In_ const char* provider_name, _In_ uint32_t version, _Outptr_ const void** provider_api);

  /// @}

  /// \name SessionOptions
  /// @{
  /** \brief Set custom thread creation function
  *
  * \param[in] options Session options
  * \param[in] ort_custom_create_thread_fn Custom thread creation function
  *
  * \snippet{doc} snippets.dox OrtStatus Return Value
  */
  ORT_API2_STATUS(SessionOptionsSetCustomCreateThreadFn, _Inout_ OrtSessionOptions* options, _In_ OrtCustomCreateThreadFn ort_custom_create_thread_fn);

  /** \brief Set creation options for custom thread
  *
  * \param[in] options Session options
  * \param[in] ort_custom_thread_creation_options Custom thread creation options (can be nullptr)
  *
  * \snippet{doc} snippets.dox OrtStatus Return Value
  */
  ORT_API2_STATUS(SessionOptionsSetCustomThreadCreationOptions, _Inout_ OrtSessionOptions* options, _In_ void* ort_custom_thread_creation_options);

  /** \brief Set custom thread join function
  *
  * \param[in] options Session options
  * \param[in] ort_custom_join_thread_fn Custom join thread function, must not be nullptr when ort_custom_create_thread_fn is set
  *
  * \snippet{doc} snippets.dox OrtStatus Return Value
  */
  ORT_API2_STATUS(SessionOptionsSetCustomJoinThreadFn, _Inout_ OrtSessionOptions* options, _In_ OrtCustomJoinThreadFn ort_custom_join_thread_fn);
  /// @}

  /// \name OrtThreadingOptions
  /// @{
  /** \brief Set custom thread creation function for global thread pools
  *
  * \param[inout] tp_options
  * \param[in] ort_custom_create_thread_fn Custom thread creation function
  *
  * \snippet{doc} snippets.dox OrtStatus Return Value
  */
  ORT_API2_STATUS(SetGlobalCustomCreateThreadFn, _Inout_ OrtThreadingOptions* tp_options, _In_ OrtCustomCreateThreadFn ort_custom_create_thread_fn);

  /** \brief Set custom thread creation options for global thread pools
  *
  * \param[inout] tp_options
  * \param[in] ort_custom_thread_creation_options Custom thread creation options (can be nullptr)
  *
  * \snippet{doc} snippets.dox OrtStatus Return Value
  */
  ORT_API2_STATUS(SetGlobalCustomThreadCreationOptions, _Inout_ OrtThreadingOptions* tp_options, _In_ void* ort_custom_thread_creation_options);

  /** \brief Set custom thread join function for global thread pools
  *
  * \param[inout] tp_options
  * \param[in] ort_custom_join_thread_fn Custom thread join function, must not be nullptr when global ort_custom_create_thread_fn is set
  *
  * \snippet{doc} snippets.dox OrtStatus Return Value
  */
  ORT_API2_STATUS(SetGlobalCustomJoinThreadFn, _Inout_ OrtThreadingOptions* tp_options, _In_ OrtCustomJoinThreadFn ort_custom_join_thread_fn);
  /// @}

  /** \brief Synchronize bound inputs. The call may be necessary for some providers, such as cuda,
  *   in case the system that allocated bound memory operated on a different stream. However, the
  *   operation is provider specific and could be a no-op.
  *
  * \param[inout] binding_ptr
  *
  * \snippet{doc} snippets.dox OrtStatus Return Value
  */
  ORT_API2_STATUS(SynchronizeBoundInputs, _Inout_ OrtIoBinding* binding_ptr);

  /** \brief Synchronize bound outputs. The call may be necessary for some providers, such as cuda,
  *   in case the system that allocated bound memory operated on a different stream. However, the
  *   operation is provider specific and could be a no-op.
  *
  * \param[inout] binding_ptr
  *
  * \snippet{doc} snippets.dox OrtStatus Return Value
  */
  ORT_API2_STATUS(SynchronizeBoundOutputs, _Inout_ OrtIoBinding* binding_ptr);

  /// \name OrtSessionOptions
  /// @{

  /** \brief Append CUDA execution provider to the session options
  *
  * If CUDA is not available (due to a non CUDA enabled build), this function will return failure.
  *
  * This is slightly different from OrtApi::SessionOptionsAppendExecutionProvider_CUDA, it takes an
  * ::OrtCUDAProviderOptions which is publicly defined. This takes an opaque ::OrtCUDAProviderOptionsV2
  * which must be created with OrtApi::CreateCUDAProviderOptions.
  *
  * For OrtApi::SessionOptionsAppendExecutionProvider_CUDA, the user needs to instantiate ::OrtCUDAProviderOptions
  * as well as allocate/release buffers for some members of ::OrtCUDAProviderOptions.
  * Here, OrtApi::CreateCUDAProviderOptions and Ortapi::ReleaseCUDAProviderOptions will do the memory management for you.
  *
  * \param[in] options
  * \param[in] cuda_options
  *
  * \snippet{doc} snippets.dox OrtStatus Return Value
  *
  * \since Version 1.11.
  */
  ORT_API2_STATUS(SessionOptionsAppendExecutionProvider_CUDA_V2,
                  _In_ OrtSessionOptions* options, _In_ const OrtCUDAProviderOptionsV2* cuda_options);

  /// @}
  /// \name OrtCUDAProviderOptionsV2
  /// @{

  /** \brief Create an OrtCUDAProviderOptionsV2
  *
  * \param[out] out Newly created ::OrtCUDAProviderOptionsV2. Must be released with OrtApi::ReleaseCudaProviderOptions
  *
  * \snippet{doc} snippets.dox OrtStatus Return Value
  *
  * \since Version 1.11.
  */
  ORT_API2_STATUS(CreateCUDAProviderOptions, _Outptr_ OrtCUDAProviderOptionsV2** out);

  /** \brief Set options in a CUDA Execution Provider.
  *
  * Please refer to https://onnxruntime.ai/docs/execution-providers/CUDA-ExecutionProvider.html#configuration-options
  * to know the available keys and values. Key should be in null terminated string format of the member of ::OrtCUDAProviderOptionsV2
  * and value should be its related range.
  *
  * For example, key="device_id" and value="0"
  *
  * \param[in] cuda_options
  * \param[in] provider_options_keys Array of UTF-8 null-terminated string for provider options keys
  * \param[in] provider_options_values Array of UTF-8 null-terminated string for provider options values
  * \param[in] num_keys Number of elements in the `provider_option_keys` and `provider_options_values` arrays
  *
  * \snippet{doc} snippets.dox OrtStatus Return Value
  *
  * \since Version 1.11.
  */
  ORT_API2_STATUS(UpdateCUDAProviderOptions, _Inout_ OrtCUDAProviderOptionsV2* cuda_options,
                  _In_reads_(num_keys) const char* const* provider_options_keys,
                  _In_reads_(num_keys) const char* const* provider_options_values,
                  _In_ size_t num_keys);

  /**
  * Get serialized CUDA provider options string.
  *
  * For example, "device_id=0;arena_extend_strategy=0;......"
  *
  * \param cuda_options - OrtCUDAProviderOptionsV2 instance
  * \param allocator - a ptr to an instance of OrtAllocator obtained with CreateAllocator() or GetAllocatorWithDefaultOptions()
  *                      the specified allocator will be used to allocate continuous buffers for output strings and lengths.
  * \param ptr - is a UTF-8 null terminated string allocated using 'allocator'. The caller is responsible for using the same allocator to free it.
  *
  * \snippet{doc} snippets.dox OrtStatus Return Value
  *
  * \since Version 1.11.
  */
  ORT_API2_STATUS(GetCUDAProviderOptionsAsString, _In_ const OrtCUDAProviderOptionsV2* cuda_options, _Inout_ OrtAllocator* allocator, _Outptr_ char** ptr);

  /** \brief Release an ::OrtCUDAProviderOptionsV2
  *
  * \note This is an exception in the naming convention of other Release* functions, as the name of the method does not have the V2 suffix, but the type does
  *
  * \since Version 1.11.
  */
  void(ORT_API_CALL* ReleaseCUDAProviderOptions)(_Frees_ptr_opt_ OrtCUDAProviderOptionsV2* input);

  /// @}

  /** \brief Append MIGraphX provider to session options
  *
  * If MIGraphX is not available (due to a non MIGraphX enabled build, or if MIGraphX is not installed on the system), this function will return failure.
  *
  * \param[in] options
  * \param[in] migraphx_options
  *
  * \snippet{doc} snippets.dox OrtStatus Return Value
  *
  * \since Version 1.11.
  */
  ORT_API2_STATUS(SessionOptionsAppendExecutionProvider_MIGraphX,
                  _In_ OrtSessionOptions* options, _In_ const OrtMIGraphXProviderOptions* migraphx_options);

 /** \brief Replace initialized Tensors with external data with the data provided in initializers.
  *
  * The function will find the initialized TensorProtos with external data in the graph with the provided names and
  * replace them with the provided tensors. The API verifies that the TensorProto being replaced
  * has an external data reference and has the same name, dimensions and data type as its replacement. The replacement
  * will occur before any of the optimizations take place. The data will be copied into the graph
  * since TensorProto can't refer to the user provided buffers.
  *
  * Once the model has been loaded, the OrtValue(s) added to SessionOptions instance will be removed
  * from the internal SessionOptions copy to save memory, the user provided buffers can then be deallocated
  * and the SessionOptions instance that refers to them can be destroyed.
  *
  * \param[in] options
  * \param[in] initializer_names Array of null terminated UTF-8 encoded strings of the initializers names.
  * \param[in] initializers Array of ::OrtValue type
  * \param[in] initializers_num Number of elements in the initializer_names and initializers
  *
  * \snippet{doc} snippets.dox OrtStatus Return Value
  *
  * \since Version 1.12.
  */
  ORT_API2_STATUS(AddExternalInitializers, _In_ OrtSessionOptions* options,
                  _In_reads_(input_len) const char* const* initializer_names,
                  _In_reads_(input_len) const OrtValue* const* initializers, size_t initializers_num);

  /** \brief: Create attribute of onnxruntime operator
  * 
  * \param[in] name of the attribute
  * \param[in] data of the attribute
  * \param[in] data length
  * \param[in] data type
  * \param[out] attribute that has been created, which must be released by OrtApi::ReleaseOpAttr
  * 
  * \since Version 1.12.
  */
  ORT_API2_STATUS(CreateOpAttr,
                  _In_ const char* name,
                  _In_ const void* data,
                  _In_ int len,
                  _In_ OrtOpAttrType type,
                  _Outptr_ OrtOpAttr** op_attr);

  /* \brief: Release op attribute
  *
  * \param[in] attribute created by OrtApi::CreateOpAttr
  * 
  * \since Version 1.12.
  */
  ORT_CLASS_RELEASE(OpAttr);

  /** \brief: Create onnxruntime native operator
  * 
  * \param[in] kernel info 
  * \param[in] operator name
  * \param[in] operator domain
  * \param[in] operator opset
  * \param[in] name of the type contraints, such as "T" or "T1"
  * \param[in] type of each contraints
  * \param[in] number of contraints
  * \param[in] attributes used to initialize the operator
  * \param[in] number of the attributes
  * \param[out] operator that has been created
  * 
  * \since Version 1.12.
  */
  ORT_API2_STATUS(CreateOp,
                  _In_ const OrtExecutionProvider* ep,
                  _In_ const char* op_name,
                  _In_ const char* domain,
                  _In_ int version,
                  _In_opt_ const char** type_constraint_names,
                  _In_opt_ const ONNXTensorElementDataType* type_constraint_values,
                  _In_opt_ int type_constraint_count,
                  _In_opt_ const OrtOpAttr* const* attr_values,
                  _In_opt_ int attr_count,
                  _Outptr_ OrtOp** ort_op);

  /** \brief: Invoke the operator created by OrtApi::CreateOp
  * The inputs must follow the order as specified in onnx specification
  * 
  * \param[in] kernel context
  * \param[in] operator that has been created
  * \param[in] inputs
  * \param[in] number of inputs
  * \param[in] outputs
  * \param[in] number of outputs
  * 
  * \since Version 1.12.
  */
  ORT_API2_STATUS(InvokeOp,
                  _In_ const OrtKernelContext* context,
                  _In_ const OrtOp* ort_op,
                  _In_ const OrtValue* const* input_values,
                  _In_ int input_count,
                  _Inout_ OrtValue* const* output_values,
                  _In_ int output_count);

  /* \brief: Release an onnxruntime operator
  *
  * \param[in] operator created by OrtApi::CreateOp
  * 
  * \since Version 1.12.
  */
  ORT_CLASS_RELEASE(Op);

<<<<<<< HEAD
  /* tod: doc this
  */
  ORT_API2_STATUS(GetExecutionProvider,
      _In_ const OrtKernelInfo* info,
      _Outptr_ OrtExecutionProvider** ep);
=======
  /** \brief: Append execution provider to the session options.
   * \param[in] provider_name - provider to add.
   * \param[in] provider_options_keys - keys to configure the provider options
   * \param[in] provider_options_values - values to configure the provider options
   * \param[in] num_keys - number of keys passed in
   *
   * Currently supported providers:
   *   SNPE
   *   XNNPACK
   *
   * Note: If an execution provider has a dedicated SessionOptionsAppendExecutionProvider_<provider name> function
   *       that should be used to add it.
   *
   * SNPE supported keys:
   *   "runtime": SNPE runtime engine, options: "CPU", "CPU_FLOAT32", "GPU", "GPU_FLOAT32_16_HYBRID", "GPU_FLOAT16",
   *   "DSP", "DSP_FIXED8_TF", "AIP_FIXED_TF", "AIP_FIXED8_TF".
   *   Mapping to SNPE Runtime_t definition: CPU, CPU_FLOAT32 => zdl::DlSystem::Runtime_t::CPU;
   *   GPU, GPU_FLOAT32_16_HYBRID => zdl::DlSystem::Runtime_t::GPU;
   *   GPU_FLOAT16 => zdl::DlSystem::Runtime_t::GPU_FLOAT16;
   *   DSP, DSP_FIXED8_TF => zdl::DlSystem::Runtime_t::DSP.
   *   AIP_FIXED_TF, AIP_FIXED8_TF => zdl::DlSystem::Runtime_t::AIP_FIXED_TF.
   *   SNPE Runtime_t refers to https://developer.qualcomm.com/docs/snpe/group__c__plus__plus__apis.html
   *   "priority": execution priority, options: "low", "normal".
   *   "buffer_type": ITensor or user buffers, options: "ITENSOR", user buffer with different types - "TF8", "TF16", "UINT8", "FLOAT".
   *   "ITENSOR" -- default, ITensor which is float only.
   *   "TF8" -- quantized model required, "FLOAT" -- for both quantized or non-quantized model
   *   If SNPE is not available (due to a non Snpe enabled build or its dependencies not being installed), this function will fail.
   *
   * XNNPACK supported keys:
   *   None currently
   *
   * \since Version 1.12.
   */
  ORT_API2_STATUS(SessionOptionsAppendExecutionProvider, _In_ OrtSessionOptions* options,
                  _In_ const char* provider_name,
                  _In_reads_(num_keys) const char* const* provider_options_keys,
                  _In_reads_(num_keys) const char* const* provider_options_values,
                  _In_ size_t num_keys);
>>>>>>> df5ee6aa
};

/*
 * Steps to use a custom op:
 *   1 Create an OrtCustomOpDomain with the domain name used by the custom ops
 *   2 Create an OrtCustomOp structure for each op and add them to the domain
 *   3 Call OrtAddCustomOpDomain to add the custom domain of ops to the session options
*/
#define OrtCustomOpApi OrtApi

// Specifies some characteristics of inputs/outputs of custom ops:
// Specify if the inputs/outputs are one of:
// 1) Non-optional (input/output must be present in the node)
// 2) Optional (input/output may be absent in the node)
typedef enum OrtCustomOpInputOutputCharacteristic {
  // TODO: Support 'Variadic' inputs/outputs
  INPUT_OUTPUT_REQUIRED = 0,
  INPUT_OUTPUT_OPTIONAL,
} OrtCustomOpInputOutputCharacteristic;

/*
 * The OrtCustomOp structure defines a custom op's schema and its kernel callbacks. The callbacks are filled in by
 * the implementor of the custom op.
*/
struct OrtCustomOp {
  uint32_t version;  // Must be initialized to ORT_API_VERSION

  // This callback creates the kernel, which is a user defined parameter that is passed to the Kernel* callbacks below.
  void*(ORT_API_CALL* CreateKernel)(_In_ const struct OrtCustomOp* op, _In_ const OrtApi* api,
                                    _In_ const OrtKernelInfo* info);

  // Returns the name of the op
  const char*(ORT_API_CALL* GetName)(_In_ const struct OrtCustomOp* op);

  // Returns the type of the execution provider, return nullptr to use CPU execution provider
  const char*(ORT_API_CALL* GetExecutionProviderType)(_In_ const struct OrtCustomOp* op);

  // Returns the count and types of the input & output tensors
  ONNXTensorElementDataType(ORT_API_CALL* GetInputType)(_In_ const struct OrtCustomOp* op, _In_ size_t index);
  size_t(ORT_API_CALL* GetInputTypeCount)(_In_ const struct OrtCustomOp* op);
  ONNXTensorElementDataType(ORT_API_CALL* GetOutputType)(_In_ const struct OrtCustomOp* op, _In_ size_t index);
  size_t(ORT_API_CALL* GetOutputTypeCount)(_In_ const struct OrtCustomOp* op);

  // Op kernel callbacks
  void(ORT_API_CALL* KernelCompute)(_In_ void* op_kernel, _In_ OrtKernelContext* context);
  void(ORT_API_CALL* KernelDestroy)(_In_ void* op_kernel);

  // Returns the characteristics of the input & output tensors
  OrtCustomOpInputOutputCharacteristic(ORT_API_CALL* GetInputCharacteristic)(_In_ const struct OrtCustomOp* op, _In_ size_t index);
  OrtCustomOpInputOutputCharacteristic(ORT_API_CALL* GetOutputCharacteristic)(_In_ const struct OrtCustomOp* op, _In_ size_t index);
};

/*
 * This is the old way to add the CUDA provider to the session, please use SessionOptionsAppendExecutionProvider_CUDA above to access the latest functionality
 * This function always exists, but will only succeed if Onnxruntime was built with CUDA support and the CUDA provider shared library exists
 *
 * \param device_id CUDA device id, starts from zero.
*/
ORT_API_STATUS(OrtSessionOptionsAppendExecutionProvider_CUDA, _In_ OrtSessionOptions* options, int device_id);

/*
 * This is the old way to add the MIGraphX provider to the session, please use
 * SessionOptionsAppendExecutionProvider_MIGraphX above to access the latest functionality
 * This function always exists, but will only succeed if Onnxruntime was built with
 * HIP support and the MIGraphX provider shared library exists
 *
 * \param device_id HIP device id, starts from zero.
*/
ORT_API_STATUS(OrtSessionOptionsAppendExecutionProvider_MIGraphX, _In_ OrtSessionOptions* options, int device_id);

#ifdef __cplusplus
}
#endif

//! @}<|MERGE_RESOLUTION|>--- conflicted
+++ resolved
@@ -3424,13 +3424,6 @@
   */
   ORT_CLASS_RELEASE(Op);
 
-<<<<<<< HEAD
-  /* tod: doc this
-  */
-  ORT_API2_STATUS(GetExecutionProvider,
-      _In_ const OrtKernelInfo* info,
-      _Outptr_ OrtExecutionProvider** ep);
-=======
   /** \brief: Append execution provider to the session options.
    * \param[in] provider_name - provider to add.
    * \param[in] provider_options_keys - keys to configure the provider options
@@ -3469,7 +3462,19 @@
                   _In_reads_(num_keys) const char* const* provider_options_keys,
                   _In_reads_(num_keys) const char* const* provider_options_values,
                   _In_ size_t num_keys);
->>>>>>> df5ee6aa
+
+  /* \brief: Get execution provider from kernel info
+  *
+  * \param[in] kernel info
+  * \param[out] execution provider
+  *
+  * The API is mainly used for getting an execution provider during custom op creation
+  * The execution provider could later be used as an argument to create a native ort op by CreateOp API
+  * \since Version 1.12.
+  */
+  ORT_API2_STATUS(GetExecutionProvider,
+      _In_ const OrtKernelInfo* info,
+      _Outptr_ OrtExecutionProvider** ep);
 };
 
 /*
