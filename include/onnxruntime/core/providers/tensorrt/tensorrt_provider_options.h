--- conflicted
+++ resolved
@@ -34,16 +34,13 @@
   int trt_timing_cache_enable;                  // enable TensorRT timing cache. Default 0 = false, nonzero = true
   int trt_force_timing_cache;                   // force the TensorRT cache to be used even if device profile does not match. Default 0 = false, nonzero = true
   int trt_detailed_build_log;                   // Enable detailed build step logging on TensorRT EP with timing for each engine build. Default 0 = false, nonzero = true
-<<<<<<< HEAD
-  const char* trt_profile_min_shapes;          // Specify the range of the input shapes to build the engine with
-  const char* trt_profile_max_shapes;          // Specify the range of the input shapes to build the engine with
-  const char* trt_profile_opt_shapes;          // Specify the range of the input shapes to build the engine with
-=======
   int trt_build_heuristics_enable;              // Build engine using heuristics to reduce build time. Default 0 = false, nonzero = true
   int trt_sparsity_enable;                      // Control if sparsity can be used by TRT. Default 0 = false, 1 = true
   int trt_builder_optimization_level;           // Set the builder optimization level. WARNING: levels below 2 do not guarantee good engine performance, but greatly improve build time.  Default 2, valid range [0-4]
   int trt_auxiliary_streams;                    // Set maximum number of auxiliary streams per inference stream. Setting this value to 0 will lead to optimal memory usage. Default -1 = heuristics
   const char* trt_tactic_sources;               // pecify the tactics to be used by adding (+) or removing (-) tactics from the default
                                                 // tactic sources (default = all available tactics) e.g. "-CUDNN,+CUBLAS" available keys: "CUBLAS"|"CUBLAS_LT"|"CUDNN"|"EDGE_MASK_CONVOLUTIONS"
->>>>>>> a30b57da
+  const char* trt_profile_min_shapes;          // Specify the range of the input shapes to build the engine with
+  const char* trt_profile_max_shapes;          // Specify the range of the input shapes to build the engine with
+  const char* trt_profile_opt_shapes;          // Specify the range of the input shapes to build the engine with
 };